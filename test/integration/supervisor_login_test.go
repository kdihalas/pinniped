// Copyright 2020-2024 the Pinniped contributors. All Rights Reserved.
// SPDX-License-Identifier: Apache-2.0

package integration

import (
	"context"
	"crypto/sha256"
	"crypto/tls"
	"encoding/base64"
	"encoding/json"
	"errors"
	"fmt"
	"io"
	"net/http"
	"net/http/httptest"
	"net/url"
	"regexp"
	"slices"
	"strings"
	"testing"
	"time"

	coreosoidc "github.com/coreos/go-oidc/v3/oidc"
	"github.com/stretchr/testify/assert"
	"github.com/stretchr/testify/require"
	"golang.org/x/oauth2"
	corev1 "k8s.io/api/core/v1"
	metav1 "k8s.io/apimachinery/pkg/apis/meta/v1"
	"k8s.io/utils/ptr"

	supervisorconfigv1alpha1 "go.pinniped.dev/generated/latest/apis/supervisor/config/v1alpha1"
	idpv1alpha1 "go.pinniped.dev/generated/latest/apis/supervisor/idp/v1alpha1"
	"go.pinniped.dev/internal/certauthority"
	"go.pinniped.dev/internal/federationdomain/oidc"
	"go.pinniped.dev/internal/federationdomain/oidcclientvalidator"
	"go.pinniped.dev/internal/federationdomain/storage"
	"go.pinniped.dev/internal/psession"
	"go.pinniped.dev/internal/testutil"
	"go.pinniped.dev/pkg/oidcclient/nonce"
	"go.pinniped.dev/pkg/oidcclient/pkce"
	"go.pinniped.dev/pkg/oidcclient/state"
	"go.pinniped.dev/test/testlib"
	"go.pinniped.dev/test/testlib/browsertest"
)

// These tests attempt to exercise the entire login and refresh flow of the Supervisor for various cases.
// They do not use the Pinniped CLI as the client, which allows them to exercise the Supervisor as an
// OIDC provider in ways that the CLI might not use. Similar tests exist using the CLI in e2e_test.go.
//
// Each of these tests perform the following flow:
//  1. Configure an IDP CR.
//  2. Create a FederationDomain with TLS configured and wait for its JWKS endpoint to be available.
//  3. Call the authorization endpoint and log in as a specific user.
//     Note that these tests do not use form_post response type (which is tested by e2e_test.go).
//  4. Listen on a local callback server for the authorization redirect, and assert that it was success or failure.
//  5. Call the token endpoint to exchange the authcode.
//  6. Call the token endpoint to perform the RFC8693 token exchange for the cluster-scoped ID token.
//  7. Potentially edit the refresh session data or IDP settings before the refresh.
//  8. Call the token endpoint to perform a refresh, and expect it to succeed.
//  9. Call the token endpoint again to perform another RFC8693 token exchange for the cluster-scoped ID token,
//     this time using the recently refreshed tokens when submitting the request.
//  10. Potentially edit the refresh session data or IDP settings again, this time in such a way that the next
//     refresh should fail. If done, then perform one more refresh and expect failure.
type supervisorLoginTestcase struct {
	name string

	// This required function might choose to skip the test case, for example if the LDAP server is not
	// available for an LDAP test.
	maybeSkip func(t *testing.T)

	// This required function should configure an IDP CR. It should also wait for it to be ready and schedule
	// its cleanup. Return the name of the IDP CR.
	createIDP func(t *testing.T) string

	// Optionally specify the identityProviders part of the FederationDomain's spec by returning it from this function.
	// Also return the displayName of the IDP that should be used during authentication (or empty string for no IDP name in the auth request).
	// This function takes the name of the IDP CR which was returned by createIDP() as as argument.
	federationDomainIDPs func(t *testing.T, idpName string) (idps []configv1alpha1.FederationDomainIdentityProvider, useIDPDisplayName string)

	// Optionally create an OIDCClient CR for the test to use. Return the client ID and client secret for the
	// test to use. When not set, the test will default to using the "pinniped-cli" static client with no secret.
	// When a client secret is returned, it will be used for authcode exchange, refresh requests, and RFC8693
	// token exchanges for cluster-scoped tokens (client secrets are not needed in authorization requests).
	createOIDCClient func(t *testing.T, callbackURL string) (string, string)

	// Optionally return the username and password for the test to use when logging in. This username/password
	// will be passed to requestAuthorization(), or empty strings will be passed to indicate that the defaults
	// should be used. If there is any cleanup required, then this function should also schedule that cleanup.
	testUser func(t *testing.T) (string, string)

	// This required function should call the authorization endpoint using the given URL and also perform whatever
	// interactions are needed to log in as the user.
	requestAuthorization func(t *testing.T, downstreamIssuer, downstreamAuthorizeURL, downstreamCallbackURL, username, password string, httpClient *http.Client)

	// This string will be used as the requested audience in the RFC8693 token exchange for
	// the cluster-scoped ID token. When it is not specified, a default string will be used.
	requestTokenExchangeAud string

	// The scopes to request from the authorization endpoint. Defaults will be used when not specified.
	downstreamScopes []string
	// The scopes to want granted from the authorization endpoint. Defaults to the downstreamScopes value when not,
	// specified, i.e. by default it expects that all requested scopes were granted.
	wantDownstreamScopes []string

	// When we want the localhost callback to have never happened, then the flow will stop there. The login was
	// unable to finish so there is nothing to assert about what should have happened with the callback, and there
	// won't be any error sent to the callback either. This would happen, for example, when the user fails to log
	// in at the LDAP/AD login page, because then they would be redirected back to that page again, instead of
	// getting a callback success/error redirect.
	wantLocalhostCallbackToNeverHappen bool

	// The expected ID token subject claim value as a regexp, for the original ID token and the refreshed ID token.
	wantDownstreamIDTokenSubjectToMatch string
	// The expected ID token username claim value as a regexp, for the original ID token and the refreshed ID token.
	// This function should return an empty string when there should be no username claim in the ID tokens.
	wantDownstreamIDTokenUsernameToMatch func(username string) string
	// The expected ID token groups claim value, for the original ID token and the refreshed ID token.
	wantDownstreamIDTokenGroups []string
	// The expected ID token additional claims, which will be nested under claim "additionalClaims",
	// for the original ID token and the refreshed ID token.
	wantDownstreamIDTokenAdditionalClaims map[string]interface{}
	// The expected ID token lifetime, as calculated by token claim 'exp' subtracting token claim 'iat'.
	// ID tokens issued through authcode exchange or token refresh should have the configured lifetime (or default if not configured).
	// ID tokens issued through a token exchange should have the default lifetime.
	wantDownstreamIDTokenLifetime *time.Duration

	// Want the authorization endpoint to redirect to the callback with this error type.
	// The rest of the flow will be skipped since the initial authorization failed.
	wantAuthorizationErrorType string
	// Want the authorization endpoint to redirect to the callback with this error description.
	// Should be used with wantAuthorizationErrorType.
	wantAuthorizationErrorDescription string

	// Optionally want to the authcode exchange at the token endpoint to fail. The rest of the flow will be
	// skipped since the authcode exchange failed.
	wantAuthcodeExchangeError string

	// Optionally make all required assertions about the response of the RFC8693 token exchange for
	// the cluster-scoped ID token, given the http response status and response body from the token endpoint.
	// When this is not specified then the appropriate default assertions for a successful exchange are made.
	// Even if this expects failures, the rest of the flow will continue.
	wantTokenExchangeResponse func(t *testing.T, status int, body string)

	// Optionally edit the refresh session data between the initial login and the first refresh,
	// which is still expected to succeed after these edits. Returns the group memberships expected after the
	// refresh is performed.
	editRefreshSessionDataWithoutBreaking func(t *testing.T, sessionData *psession.PinnipedSession, idpName, username string) []string
	// Optionally either revoke the user's session on the upstream provider, or manipulate the user's session
	// data in such a way that it should cause the next upstream refresh attempt to fail.
	breakRefreshSessionData func(t *testing.T, sessionData *psession.PinnipedSession, idpName, username string)
}

func TestSupervisorLogin_Browser(t *testing.T) {
	env := testlib.IntegrationEnv(t)

	skipNever := func(t *testing.T) {
		// never need to skip this test
	}

	skipLDAPTests := func(t *testing.T) {
		t.Helper()
		testlib.SkipTestWhenLDAPIsUnavailable(t, env)
	}

	skipAnyGitHubTests := func(t *testing.T) {
		t.Helper()
		testlib.SkipTestWhenGitHubIsUnavailable(t)
	}

	skipGitHubOAuthAppTestsButRunOtherGitHubTests := func(t *testing.T) {
		t.Helper()
		testlib.SkipTestWhenGitHubOAuthClientCallbackDoesNotMatchFederationDomainIssuerCallback(t)
	}

	skipActiveDirectoryTests := func(t *testing.T) {
		t.Helper()
		testlib.SkipTestWhenActiveDirectoryIsUnavailable(t, env)
	}

	basicOIDCIdentityProviderSpec := func() idpv1alpha1.OIDCIdentityProviderSpec {
		return idpv1alpha1.OIDCIdentityProviderSpec{
			Issuer: env.SupervisorUpstreamOIDC.Issuer,
			TLS: &idpv1alpha1.TLSSpec{
				CertificateAuthorityData: base64.StdEncoding.EncodeToString([]byte(env.SupervisorUpstreamOIDC.CABundle)),
			},
			Client: idpv1alpha1.OIDCClient{
				SecretName: testlib.CreateOIDCClientCredentialsSecret(t, env.SupervisorUpstreamOIDC.ClientID, env.SupervisorUpstreamOIDC.ClientSecret).Name,
			},
		}
	}

	createActiveDirectoryIdentityProvider := func(t *testing.T, edit func(spec *idpv1alpha1.ActiveDirectoryIdentityProviderSpec)) (*idpv1alpha1.ActiveDirectoryIdentityProvider, *corev1.Secret) {
		t.Helper()

		secret := testlib.CreateTestSecret(t, env.SupervisorNamespace, "ad-service-account", corev1.SecretTypeBasicAuth,
			map[string]string{
				corev1.BasicAuthUsernameKey: env.SupervisorUpstreamActiveDirectory.BindUsername,
				corev1.BasicAuthPasswordKey: env.SupervisorUpstreamActiveDirectory.BindPassword,
			},
		)

		spec := idpv1alpha1.ActiveDirectoryIdentityProviderSpec{
			Host: env.SupervisorUpstreamActiveDirectory.Host,
			TLS: &idpv1alpha1.TLSSpec{
				CertificateAuthorityData: base64.StdEncoding.EncodeToString([]byte(env.SupervisorUpstreamActiveDirectory.CABundle)),
			},
			Bind: idpv1alpha1.ActiveDirectoryIdentityProviderBind{
				SecretName: secret.Name,
			},
		}

		if edit != nil {
			edit(&spec)
		}

		adIDP := testlib.CreateTestActiveDirectoryIdentityProvider(t, spec, idpv1alpha1.ActiveDirectoryPhaseReady)

		expectedMsg := fmt.Sprintf(
			`successfully able to connect to "%s" and bind as user "%s" [validated with Secret "%s" at version "%s"]`,
			spec.Host, env.SupervisorUpstreamActiveDirectory.BindUsername,
			secret.Name, secret.ResourceVersion,
		)
		requireSuccessfulActiveDirectoryIdentityProviderConditions(t, adIDP, expectedMsg)

		return adIDP, secret
	}

	createLDAPIdentityProvider := func(t *testing.T, edit func(spec *idpv1alpha1.LDAPIdentityProviderSpec)) (*idpv1alpha1.LDAPIdentityProvider, *corev1.Secret) {
		t.Helper()

		secret := testlib.CreateTestSecret(t, env.SupervisorNamespace, "ldap-service-account", corev1.SecretTypeBasicAuth,
			map[string]string{
				corev1.BasicAuthUsernameKey: env.SupervisorUpstreamLDAP.BindUsername,
				corev1.BasicAuthPasswordKey: env.SupervisorUpstreamLDAP.BindPassword,
			},
		)

		spec := idpv1alpha1.LDAPIdentityProviderSpec{
			Host: env.SupervisorUpstreamLDAP.Host,
			TLS: &idpv1alpha1.TLSSpec{
				CertificateAuthorityData: base64.StdEncoding.EncodeToString([]byte(env.SupervisorUpstreamLDAP.CABundle)),
			},
			Bind: idpv1alpha1.LDAPIdentityProviderBind{
				SecretName: secret.Name,
			},
			UserSearch: idpv1alpha1.LDAPIdentityProviderUserSearch{
				Base:   env.SupervisorUpstreamLDAP.UserSearchBase,
				Filter: "",
				Attributes: idpv1alpha1.LDAPIdentityProviderUserSearchAttributes{
					Username: env.SupervisorUpstreamLDAP.TestUserMailAttributeName,
					UID:      env.SupervisorUpstreamLDAP.TestUserUniqueIDAttributeName,
				},
			},
			GroupSearch: idpv1alpha1.LDAPIdentityProviderGroupSearch{
				Base:                   env.SupervisorUpstreamLDAP.GroupSearchBase,
				Filter:                 "",
				UserAttributeForFilter: "",
				Attributes: idpv1alpha1.LDAPIdentityProviderGroupSearchAttributes{
					GroupName: "dn",
				},
				SkipGroupRefresh: false,
			},
		}

		if edit != nil {
			edit(&spec)
		}

		ldapIDP := testlib.CreateTestLDAPIdentityProvider(t, spec, idpv1alpha1.LDAPPhaseReady)

		expectedMsg := fmt.Sprintf(
			`successfully able to connect to "%s" and bind as user "%s" [validated with Secret "%s" at version "%s"]`,
			spec.Host, env.SupervisorUpstreamLDAP.BindUsername,
			secret.Name, secret.ResourceVersion,
		)
		requireSuccessfulLDAPIdentityProviderConditions(t, ldapIDP, expectedMsg)

		return ldapIDP, secret
	}

	// The downstream ID token Subject should include the upstream user ID after the upstream issuer name
	// and IDP display name.
	expectedIDTokenSubjectRegexForUpstreamOIDC := "^" +
		regexp.QuoteMeta(env.SupervisorUpstreamOIDC.Issuer+"?idpName=test-upstream-oidc-idp-") + `[\w]+` +
		regexp.QuoteMeta("&sub=") + ".+" +
		"$"

	// The downstream ID token Subject should be the Host URL, plus the user search base, plus the IDP display name,
	// plus value pulled from the requested UserSearch.Attributes.UID attribute.
	expectedIDTokenSubjectRegexForUpstreamLDAP := "^" +
		regexp.QuoteMeta("ldaps://"+env.SupervisorUpstreamLDAP.Host+"?base="+url.QueryEscape(env.SupervisorUpstreamLDAP.UserSearchBase)) +
		regexp.QuoteMeta("&idpName=test-upstream-ldap-idp-") + `[\w]+` +
		regexp.QuoteMeta("&sub="+base64.RawURLEncoding.EncodeToString([]byte(env.SupervisorUpstreamLDAP.TestUserUniqueIDAttributeValue))) +
		"$"

	// Some of the LDAP tests below use the StartTLS server and port.
	expectedIDTokenSubjectRegexForUpstreamLDAPStartTLSHost := "^" +
		regexp.QuoteMeta("ldaps://"+env.SupervisorUpstreamLDAP.StartTLSOnlyHost+"?base="+url.QueryEscape(env.SupervisorUpstreamLDAP.UserSearchBase)) +
		regexp.QuoteMeta("&idpName=test-upstream-ldap-idp-") + `[\w]+` +
		regexp.QuoteMeta("&sub="+base64.RawURLEncoding.EncodeToString([]byte(env.SupervisorUpstreamLDAP.TestUserUniqueIDAttributeValue))) +
		"$"

	// The downstream ID token Subject should be in the the same format as LDAP above, but with AD-specific values.
	expectedIDTokenSubjectRegexForUpstreamAD := "^" +
		regexp.QuoteMeta("ldaps://"+env.SupervisorUpstreamActiveDirectory.Host+"?base="+url.QueryEscape(env.SupervisorUpstreamActiveDirectory.DefaultNamingContextSearchBase)) +
		regexp.QuoteMeta("&idpName=test-upstream-ad-idp-") + `[\w]+` +
		regexp.QuoteMeta("&sub="+env.SupervisorUpstreamActiveDirectory.TestUserUniqueIDAttributeValue) +
		"$"

	// Sometimes the AD tests below use a different search base.
	expectedIDTokenSubjectRegexForUpstreamADWithCustomUserSearchBase := "^" +
		regexp.QuoteMeta("ldaps://"+env.SupervisorUpstreamActiveDirectory.Host+"?base="+url.QueryEscape(env.SupervisorUpstreamActiveDirectory.UserSearchBase)) +
		regexp.QuoteMeta("&idpName=test-upstream-ad-idp-") + `[\w]+` +
		regexp.QuoteMeta("&sub="+env.SupervisorUpstreamActiveDirectory.TestUserUniqueIDAttributeValue) +
		"$"

	// Sometimes the AD tests below create a user dynamically so we can't know the UID up front.
	expectedIDTokenSubjectRegexForUpstreamADWithUnkownUID := "^" +
		regexp.QuoteMeta("ldaps://"+env.SupervisorUpstreamActiveDirectory.Host+"?base="+url.QueryEscape(env.SupervisorUpstreamActiveDirectory.DefaultNamingContextSearchBase)) +
		regexp.QuoteMeta("&idpName=test-upstream-ad-idp-") + `[\w]+` +
		regexp.QuoteMeta("&sub=") + ".+" +
		"$"

<<<<<<< HEAD
	// These tests attempt to exercise the entire login and refresh flow of the Supervisor for various cases.
	// They do not use the Pinniped CLI as the client, which allows them to exercise the Supervisor as an
	// OIDC provider in ways that the CLI might not use. Similar tests exist using the CLI in e2e_test.go.
	//
	// Each of these tests perform the following flow:
	// 1. Configure an IDP CR.
	// 2. Create a FederationDomain with TLS configured and wait for its JWKS endpoint to be available.
	// 3. Call the authorization endpoint and log in as a specific user.
	//    Note that these tests do not use form_post response type (which is tested by e2e_test.go).
	// 4. Listen on a local callback server for the authorization redirect, and assert that it was success or failure.
	// 5. Call the token endpoint to exchange the authcode.
	// 6. Call the token endpoint to perform the RFC8693 token exchange for the cluster-scoped ID token.
	// 7. Potentially edit the refresh session data or IDP settings before the refresh.
	// 8. Call the token endpoint to perform a refresh, and expect it to succeed.
	// 9. Call the token endpoint again to perform another RFC8693 token exchange for the cluster-scoped ID token,
	//    this time using the recently refreshed tokens when submitting the request.
	// 10. Potentially edit the refresh session data or IDP settings again, this time in such a way that the next
	//     refresh should fail. If done, then perform one more refresh and expect failure.
	tests := []struct {
		name string

		// This required function might choose to skip the test case, for example if the LDAP server is not
		// available for an LDAP test.
		maybeSkip func(t *testing.T)

		// This required function should configure an IDP CR. It should also wait for it to be ready and schedule
		// its cleanup. Return the name of the IDP CR.
		createIDP func(t *testing.T) string

		// Optionally specify the identityProviders part of the FederationDomain's spec by returning it from this function.
		// Also return the displayName of the IDP that should be used during authentication (or empty string for no IDP name in the auth request).
		// This function takes the name of the IDP CR which was returned by createIDP() as as argument.
		federationDomainIDPs func(t *testing.T, idpName string) (idps []supervisorconfigv1alpha1.FederationDomainIdentityProvider, useIDPDisplayName string)

		// Optionally create an OIDCClient CR for the test to use. Return the client ID and client secret for the
		// test to use. When not set, the test will default to using the "pinniped-cli" static client with no secret.
		// When a client secret is returned, it will be used for authcode exchange, refresh requests, and RFC8693
		// token exchanges for cluster-scoped tokens (client secrets are not needed in authorization requests).
		createOIDCClient func(t *testing.T, callbackURL string) (string, string)

		// Optionally return the username and password for the test to use when logging in. This username/password
		// will be passed to requestAuthorization(), or empty strings will be passed to indicate that the defaults
		// should be used. If there is any cleanup required, then this function should also schedule that cleanup.
		testUser func(t *testing.T) (string, string)

		// This required function should call the authorization endpoint using the given URL and also perform whatever
		// interactions are needed to log in as the user.
		requestAuthorization func(t *testing.T, downstreamIssuer, downstreamAuthorizeURL, downstreamCallbackURL, username, password string, httpClient *http.Client)

		// This string will be used as the requested audience in the RFC8693 token exchange for
		// the cluster-scoped ID token. When it is not specified, a default string will be used.
		requestTokenExchangeAud string

		// The scopes to request from the authorization endpoint. Defaults will be used when not specified.
		downstreamScopes []string
		// The scopes to want granted from the authorization endpoint. Defaults to the downstreamScopes value when not,
		// specified, i.e. by default it expects that all requested scopes were granted.
		wantDownstreamScopes []string

		// When we want the localhost callback to have never happened, then the flow will stop there. The login was
		// unable to finish so there is nothing to assert about what should have happened with the callback, and there
		// won't be any error sent to the callback either. This would happen, for example, when the user fails to log
		// in at the LDAP/AD login page, because then they would be redirected back to that page again, instead of
		// getting a callback success/error redirect.
		wantLocalhostCallbackToNeverHappen bool

		// The expected ID token subject claim value as a regexp, for the original ID token and the refreshed ID token.
		wantDownstreamIDTokenSubjectToMatch string
		// The expected ID token username claim value as a regexp, for the original ID token and the refreshed ID token.
		// This function should return an empty string when there should be no username claim in the ID tokens.
		wantDownstreamIDTokenUsernameToMatch func(username string) string
		// The expected ID token groups claim value, for the original ID token and the refreshed ID token.
		wantDownstreamIDTokenGroups []string
		// The expected ID token additional claims, which will be nested under claim "additionalClaims",
		// for the original ID token and the refreshed ID token.
		wantDownstreamIDTokenAdditionalClaims map[string]any
		// The expected ID token lifetime, as calculated by token claim 'exp' subtracting token claim 'iat'.
		// ID tokens issued through authcode exchange or token refresh should have the configured lifetime (or default if not configured).
		// ID tokens issued through a token exchange should have the default lifetime.
		wantDownstreamIDTokenLifetime *time.Duration

		// Want the authorization endpoint to redirect to the callback with this error type.
		// The rest of the flow will be skipped since the initial authorization failed.
		wantAuthorizationErrorType string
		// Want the authorization endpoint to redirect to the callback with this error description.
		// Should be used with wantAuthorizationErrorType.
		wantAuthorizationErrorDescription string

		// Optionally want to the authcode exchange at the token endpoint to fail. The rest of the flow will be
		// skipped since the authcode exchange failed.
		wantAuthcodeExchangeError string

		// Optionally make all required assertions about the response of the RFC8693 token exchange for
		// the cluster-scoped ID token, given the http response status and response body from the token endpoint.
		// When this is not specified then the appropriate default assertions for a successful exchange are made.
		// Even if this expects failures, the rest of the flow will continue.
		wantTokenExchangeResponse func(t *testing.T, status int, body string)

		// Optionally edit the refresh session data between the initial login and the first refresh,
		// which is still expected to succeed after these edits. Returns the group memberships expected after the
		// refresh is performed.
		editRefreshSessionDataWithoutBreaking func(t *testing.T, sessionData *psession.PinnipedSession, idpName, username string) []string
		// Optionally either revoke the user's session on the upstream provider, or manipulate the user's session
		// data in such a way that it should cause the next upstream refresh attempt to fail.
		breakRefreshSessionData func(t *testing.T, sessionData *psession.PinnipedSession, idpName, username string)
	}{
=======
	tests := []*supervisorLoginTestcase{
>>>>>>> 8ac2dc2e
		{
			name:      "oidc with default username and groups claim settings",
			maybeSkip: skipNever,
			createIDP: func(t *testing.T) string {
				return testlib.CreateTestOIDCIdentityProvider(t, basicOIDCIdentityProviderSpec(), idpv1alpha1.PhaseReady).Name
			},
			requestAuthorization: requestAuthorizationUsingBrowserAuthcodeFlowOIDC,
			breakRefreshSessionData: func(t *testing.T, pinnipedSession *psession.PinnipedSession, _, _ string) {
				pinnipedSessionData := pinnipedSession.Custom
				pinnipedSessionData.OIDC.UpstreamIssuer = "wrong-issuer"
			},
			wantDownstreamIDTokenSubjectToMatch: expectedIDTokenSubjectRegexForUpstreamOIDC,
			// the ID token Username should include the upstream user ID after the upstream issuer name
			wantDownstreamIDTokenUsernameToMatch: func(_ string) string { return "^" + regexp.QuoteMeta(env.SupervisorUpstreamOIDC.Issuer+"?sub=") + ".+" },
		},
		{
			name:      "oidc with custom username and groups claim settings",
			maybeSkip: skipNever,
			createIDP: func(t *testing.T) string {
				spec := basicOIDCIdentityProviderSpec()
				spec.Claims = idpv1alpha1.OIDCClaims{
					Username: env.SupervisorUpstreamOIDC.UsernameClaim,
					Groups:   env.SupervisorUpstreamOIDC.GroupsClaim,
				}
				spec.AuthorizationConfig = idpv1alpha1.OIDCAuthorizationConfig{
					AdditionalScopes: env.SupervisorUpstreamOIDC.AdditionalScopes,
				}
				return testlib.CreateTestOIDCIdentityProvider(t, spec, idpv1alpha1.PhaseReady).Name
			},
			requestAuthorization: requestAuthorizationUsingBrowserAuthcodeFlowOIDC,
			breakRefreshSessionData: func(t *testing.T, pinnipedSession *psession.PinnipedSession, _, _ string) {
				customSessionData := pinnipedSession.Custom
				customSessionData.Username = "some-incorrect-username"
			},
			wantDownstreamIDTokenSubjectToMatch:  expectedIDTokenSubjectRegexForUpstreamOIDC,
			wantDownstreamIDTokenUsernameToMatch: func(_ string) string { return "^" + regexp.QuoteMeta(env.SupervisorUpstreamOIDC.Username) + "$" },
			wantDownstreamIDTokenGroups:          env.SupervisorUpstreamOIDC.ExpectedGroups,
			editRefreshSessionDataWithoutBreaking: func(t *testing.T, sessionData *psession.PinnipedSession, _, _ string) []string {
				// Even if we update the groups to some names that did not come from the OIDC server,
				// we expect that it will revert to the real groups from the OIDC server after we refresh.
				// However if there are no expected groups then they will not update, so we should skip this.
				if len(env.SupervisorUpstreamOIDC.ExpectedGroups) > 0 {
					initialGroupMembership := []string{"some-wrong-group", "some-other-group"}
					sessionData.Custom.UpstreamGroups = initialGroupMembership         // upstream group names in session
					sessionData.Fosite.Claims.Extra["groups"] = initialGroupMembership // downstream group names in session
				}
				return env.SupervisorUpstreamOIDC.ExpectedGroups
			},
		},
		{
			name:      "oidc without refresh token",
			maybeSkip: skipNever,
			createIDP: func(t *testing.T) string {
				var additionalScopes []string
				// keep all the scopes except for offline access so we can test the access token based refresh flow.
				if len(env.ToolsNamespace) == 0 || !strings.Contains(env.SupervisorUpstreamLDAP.Host, "tools.svc.cluster.local") {
					// Not using Dex.
					additionalScopes = env.SupervisorUpstreamOIDC.AdditionalScopes
				} else {
					// Using Dex in the tools namespace.
					for _, additionalScope := range env.SupervisorUpstreamOIDC.AdditionalScopes {
						if additionalScope != "offline_access" {
							additionalScopes = append(additionalScopes, additionalScope)
						}
					}
				}
				spec := basicOIDCIdentityProviderSpec()
				spec.Claims = idpv1alpha1.OIDCClaims{
					Username: env.SupervisorUpstreamOIDC.UsernameClaim,
					Groups:   env.SupervisorUpstreamOIDC.GroupsClaim,
				}
				spec.AuthorizationConfig = idpv1alpha1.OIDCAuthorizationConfig{
					AdditionalScopes: additionalScopes,
				}
				return testlib.CreateTestOIDCIdentityProvider(t, spec, idpv1alpha1.PhaseReady).Name
			},
			requestAuthorization: requestAuthorizationUsingBrowserAuthcodeFlowOIDC,
			breakRefreshSessionData: func(t *testing.T, pinnipedSession *psession.PinnipedSession, _, _ string) {
				customSessionData := pinnipedSession.Custom
				customSessionData.Username = "some-incorrect-username"
			},
			wantDownstreamIDTokenSubjectToMatch:  expectedIDTokenSubjectRegexForUpstreamOIDC,
			wantDownstreamIDTokenUsernameToMatch: func(_ string) string { return "^" + regexp.QuoteMeta(env.SupervisorUpstreamOIDC.Username) + "$" },
			wantDownstreamIDTokenGroups:          env.SupervisorUpstreamOIDC.ExpectedGroups,
		},
		{
			name:      "oidc with CLI password flow",
			maybeSkip: skipNever,
			createIDP: func(t *testing.T) string {
				spec := basicOIDCIdentityProviderSpec()
				spec.AuthorizationConfig = idpv1alpha1.OIDCAuthorizationConfig{
					AllowPasswordGrant: true, // allow the CLI password flow for this OIDCIdentityProvider
				}
				return testlib.CreateTestOIDCIdentityProvider(t, spec, idpv1alpha1.PhaseReady).Name
			},
			requestAuthorization: func(t *testing.T, _, downstreamAuthorizeURL, _, _, _ string, httpClient *http.Client) {
				requestAuthorizationUsingCLIPasswordFlow(t,
					downstreamAuthorizeURL,
					env.SupervisorUpstreamOIDC.Username, // username to present to server during login
					env.SupervisorUpstreamOIDC.Password, // password to present to server during login
					httpClient,
					false,
				)
			},
			breakRefreshSessionData: func(t *testing.T, pinnipedSession *psession.PinnipedSession, _, _ string) {
				customSessionData := pinnipedSession.Custom
				require.Equal(t, psession.ProviderTypeOIDC, customSessionData.ProviderType)
				require.NotEmpty(t, customSessionData.OIDC.UpstreamRefreshToken)
				customSessionData.OIDC.UpstreamRefreshToken = "invalid-updated-refresh-token"
			},
			wantDownstreamIDTokenSubjectToMatch: expectedIDTokenSubjectRegexForUpstreamOIDC,
			// the ID token Username should include the upstream user ID after the upstream issuer name
			wantDownstreamIDTokenUsernameToMatch: func(_ string) string { return "^" + regexp.QuoteMeta(env.SupervisorUpstreamOIDC.Issuer+"?sub=") + ".+" },
		},
		{
			name:      "oidc with CLI password flow with additional claim mappings",
			maybeSkip: skipNever,
			createIDP: func(t *testing.T) string {
				spec := basicOIDCIdentityProviderSpec()
				spec.AuthorizationConfig = idpv1alpha1.OIDCAuthorizationConfig{
					AllowPasswordGrant: true,                                        // allow the CLI password flow for this OIDCIdentityProvider
					AdditionalScopes:   env.SupervisorUpstreamOIDC.AdditionalScopes, // ask for the groups claim so we can use it in additionalClaimMappings below
				}
				spec.Claims.AdditionalClaimMappings = map[string]string{
					"upstream_issuer✅":  "iss",
					"upstream_username": env.SupervisorUpstreamOIDC.UsernameClaim,
					"not_existing":      "not_existing_upstream_claim",
					"upstream_groups":   env.SupervisorUpstreamOIDC.GroupsClaim,
				}
				return testlib.CreateTestOIDCIdentityProvider(t, spec, idpv1alpha1.PhaseReady).Name
			},
			requestAuthorization: func(t *testing.T, _, downstreamAuthorizeURL, _, _, _ string, httpClient *http.Client) {
				requestAuthorizationUsingCLIPasswordFlow(t,
					downstreamAuthorizeURL,
					env.SupervisorUpstreamOIDC.Username, // username to present to server during login
					env.SupervisorUpstreamOIDC.Password, // password to present to server during login
					httpClient,
					false,
				)
			},
			wantDownstreamIDTokenSubjectToMatch: expectedIDTokenSubjectRegexForUpstreamOIDC,
			// the ID token Username should include the upstream user ID after the upstream issuer name
			wantDownstreamIDTokenUsernameToMatch: func(_ string) string { return "^" + regexp.QuoteMeta(env.SupervisorUpstreamOIDC.Issuer+"?sub=") + ".+" },
			wantDownstreamIDTokenAdditionalClaims: wantGroupsInAdditionalClaimsIfGroupsExist(map[string]any{
				"upstream_issuer✅":  env.SupervisorUpstreamOIDC.Issuer,
				"upstream_username": env.SupervisorUpstreamOIDC.Username,
			}, "upstream_groups", env.SupervisorUpstreamOIDC.ExpectedGroups),
		},
		{
			name:      "oidc with default username and groups claim settings with additional claim mappings",
			maybeSkip: skipNever,
			createIDP: func(t *testing.T) string {
				spec := basicOIDCIdentityProviderSpec()
				spec.AuthorizationConfig = idpv1alpha1.OIDCAuthorizationConfig{
					AdditionalScopes: env.SupervisorUpstreamOIDC.AdditionalScopes, // ask for the groups claim so we can use it in additionalClaimMappings below
				}
				spec.Claims.AdditionalClaimMappings = map[string]string{
					"upstream_issuer✅":  "iss",
					"upstream_username": env.SupervisorUpstreamOIDC.UsernameClaim,
					"not_existing":      "not_existing_upstream_claim",
					"upstream_groups":   env.SupervisorUpstreamOIDC.GroupsClaim,
				}
				return testlib.CreateTestOIDCIdentityProvider(t, spec, idpv1alpha1.PhaseReady).Name
			},
			requestAuthorization:                requestAuthorizationUsingBrowserAuthcodeFlowOIDC,
			wantDownstreamIDTokenSubjectToMatch: expectedIDTokenSubjectRegexForUpstreamOIDC,
			// the ID token Username should include the upstream user ID after the upstream issuer name
			wantDownstreamIDTokenUsernameToMatch: func(_ string) string { return "^" + regexp.QuoteMeta(env.SupervisorUpstreamOIDC.Issuer+"?sub=") + ".+" },
			wantDownstreamIDTokenAdditionalClaims: wantGroupsInAdditionalClaimsIfGroupsExist(map[string]any{
				"upstream_issuer✅":  env.SupervisorUpstreamOIDC.Issuer,
				"upstream_username": env.SupervisorUpstreamOIDC.Username,
			}, "upstream_groups", env.SupervisorUpstreamOIDC.ExpectedGroups),
		},
		{
			name:      "ldap with email as username and groups names as DNs and using an LDAP provider which supports TLS",
			maybeSkip: skipLDAPTests,
			createIDP: func(t *testing.T) string {
				idp, _ := createLDAPIdentityProvider(t, nil)
				return idp.Name
			},
			requestAuthorization: func(t *testing.T, _, downstreamAuthorizeURL, _, _, _ string, httpClient *http.Client) {
				requestAuthorizationUsingCLIPasswordFlow(t,
					downstreamAuthorizeURL,
					env.SupervisorUpstreamLDAP.TestUserMailAttributeValue, // username to present to server during login
					env.SupervisorUpstreamLDAP.TestUserPassword,           // password to present to server during login
					httpClient,
					false,
				)
			},
			editRefreshSessionDataWithoutBreaking: func(t *testing.T, sessionData *psession.PinnipedSession, _, _ string) []string {
				// Even if we update this group to the some names that did not come from the LDAP server,
				// we expect that it will return to the real groups from the LDAP server after we refresh.
				initialGroupMembership := []string{"some-wrong-group", "some-other-group"}
				sessionData.Custom.UpstreamGroups = initialGroupMembership         // upstream group names in session
				sessionData.Fosite.Claims.Extra["groups"] = initialGroupMembership // downstream group names in session
				return env.SupervisorUpstreamLDAP.TestUserDirectGroupsDNs
			},
			breakRefreshSessionData: func(t *testing.T, pinnipedSession *psession.PinnipedSession, _, _ string) {
				customSessionData := pinnipedSession.Custom
				require.Equal(t, psession.ProviderTypeLDAP, customSessionData.ProviderType)
				require.NotEmpty(t, customSessionData.LDAP.UserDN)
				fositeSessionData := pinnipedSession.Fosite
				fositeSessionData.Claims.Subject = "not-right"
			},
			wantDownstreamIDTokenSubjectToMatch: expectedIDTokenSubjectRegexForUpstreamLDAP,
			// the ID token Username should have been pulled from the requested UserSearch.Attributes.Username attribute
			wantDownstreamIDTokenUsernameToMatch: func(_ string) string {
				return "^" + regexp.QuoteMeta(env.SupervisorUpstreamLDAP.TestUserMailAttributeValue) + "$"
			},
			wantDownstreamIDTokenGroups: env.SupervisorUpstreamLDAP.TestUserDirectGroupsDNs,
		},
		{
			name:      "ldap using posix groups by using the UserAttributeForFilter option to adjust the group search filter behavior",
			maybeSkip: skipLDAPTests,
			createIDP: func(t *testing.T) string {
				idp, _ := createLDAPIdentityProvider(t, func(spec *idpv1alpha1.LDAPIdentityProviderSpec) {
					spec.GroupSearch.Filter = "&(objectClass=posixGroup)(memberUid={})"
					spec.GroupSearch.UserAttributeForFilter = "uid"
					spec.GroupSearch.Attributes.GroupName = "cn"
				})
				return idp.Name
			},
			requestAuthorization: func(t *testing.T, _, downstreamAuthorizeURL, _, _, _ string, httpClient *http.Client) {
				requestAuthorizationUsingCLIPasswordFlow(t,
					downstreamAuthorizeURL,
					env.SupervisorUpstreamLDAP.TestUserMailAttributeValue, // username to present to server during login
					env.SupervisorUpstreamLDAP.TestUserPassword,           // password to present to server during login
					httpClient,
					false,
				)
			},
			wantDownstreamIDTokenSubjectToMatch: expectedIDTokenSubjectRegexForUpstreamLDAP,
			// the ID token Username should have been pulled from the requested UserSearch.Attributes.Username attribute
			wantDownstreamIDTokenUsernameToMatch: func(_ string) string {
				return "^" + regexp.QuoteMeta(env.SupervisorUpstreamLDAP.TestUserMailAttributeValue) + "$"
			},
			wantDownstreamIDTokenGroups: env.SupervisorUpstreamLDAP.TestUserDirectPosixGroupsCNs,
		},
		{
			name:      "ldap without requesting username and groups scope gets them anyway for pinniped-cli for backwards compatibility with old CLIs",
			maybeSkip: skipLDAPTests,
			createIDP: func(t *testing.T) string {
				idp, _ := createLDAPIdentityProvider(t, nil)
				return idp.Name
			},
			downstreamScopes:     []string{"openid", "pinniped:request-audience", "offline_access"},
			wantDownstreamScopes: []string{"openid", "pinniped:request-audience", "offline_access", "username", "groups"},
			requestAuthorization: func(t *testing.T, _, downstreamAuthorizeURL, _, _, _ string, httpClient *http.Client) {
				requestAuthorizationUsingCLIPasswordFlow(t,
					downstreamAuthorizeURL,
					env.SupervisorUpstreamLDAP.TestUserMailAttributeValue, // username to present to server during login
					env.SupervisorUpstreamLDAP.TestUserPassword,           // password to present to server during login
					httpClient,
					false,
				)
			},
			wantDownstreamIDTokenSubjectToMatch: expectedIDTokenSubjectRegexForUpstreamLDAP,
			// the ID token Username should have been pulled from the requested UserSearch.Attributes.Username attribute
			wantDownstreamIDTokenUsernameToMatch: func(_ string) string {
				return "^" + regexp.QuoteMeta(env.SupervisorUpstreamLDAP.TestUserMailAttributeValue) + "$"
			},
			wantDownstreamIDTokenGroups: env.SupervisorUpstreamLDAP.TestUserDirectGroupsDNs,
		},
		{
			name:      "oidc without requesting username and groups scope gets them anyway for pinniped-cli for backwards compatibility with old CLIs",
			maybeSkip: skipNever,
			createIDP: func(t *testing.T) string {
				spec := basicOIDCIdentityProviderSpec()
				spec.Claims = idpv1alpha1.OIDCClaims{
					Username: env.SupervisorUpstreamOIDC.UsernameClaim,
					Groups:   env.SupervisorUpstreamOIDC.GroupsClaim,
				}
				spec.AuthorizationConfig = idpv1alpha1.OIDCAuthorizationConfig{
					AdditionalScopes: env.SupervisorUpstreamOIDC.AdditionalScopes,
				}
				return testlib.CreateTestOIDCIdentityProvider(t, spec, idpv1alpha1.PhaseReady).Name
			},
			downstreamScopes:                     []string{"openid", "pinniped:request-audience", "offline_access"},
			wantDownstreamScopes:                 []string{"openid", "pinniped:request-audience", "offline_access", "username", "groups"},
			requestAuthorization:                 requestAuthorizationUsingBrowserAuthcodeFlowOIDC,
			wantDownstreamIDTokenSubjectToMatch:  expectedIDTokenSubjectRegexForUpstreamOIDC,
			wantDownstreamIDTokenUsernameToMatch: func(_ string) string { return "^" + regexp.QuoteMeta(env.SupervisorUpstreamOIDC.Username) + "$" },
			wantDownstreamIDTokenGroups:          env.SupervisorUpstreamOIDC.ExpectedGroups,
		},
		{
			name:      "ldap with browser flow",
			maybeSkip: skipLDAPTests,
			createIDP: func(t *testing.T) string {
				idp, _ := createLDAPIdentityProvider(t, nil)
				return idp.Name
			},
			testUser: func(t *testing.T) (string, string) {
				// return the username and password of the existing user that we want to use for this test
				return env.SupervisorUpstreamLDAP.TestUserMailAttributeValue, // username to present to server during login
					env.SupervisorUpstreamLDAP.TestUserPassword // password to present to server during login
			},
			requestAuthorization:                requestAuthorizationUsingBrowserAuthcodeFlowLDAP,
			wantDownstreamIDTokenSubjectToMatch: expectedIDTokenSubjectRegexForUpstreamLDAP,
			// the ID token Username should have been pulled from the requested UserSearch.Attributes.Username attribute
			wantDownstreamIDTokenUsernameToMatch: func(_ string) string {
				return "^" + regexp.QuoteMeta(env.SupervisorUpstreamLDAP.TestUserMailAttributeValue) + "$"
			},
			wantDownstreamIDTokenGroups: env.SupervisorUpstreamLDAP.TestUserDirectGroupsDNs,
		},
		{
			name:      "ldap with browser flow with wrong password",
			maybeSkip: skipLDAPTests,
			createIDP: func(t *testing.T) string {
				idp, _ := createLDAPIdentityProvider(t, nil)
				return idp.Name
			},
			testUser: func(t *testing.T) (string, string) {
				// return the username and password of the existing user that we want to use for this test
				return env.SupervisorUpstreamLDAP.TestUserMailAttributeValue, // username to present to server during login
					"this is the wrong password" // password to present to server during login
			},
			requestAuthorization:               requestAuthorizationUsingBrowserAuthcodeFlowLDAPWithBadCredentials,
			wantLocalhostCallbackToNeverHappen: true, // we should have been sent back to the login page to retry login
		},
		{
			name:      "ldap with browser flow with wrong username",
			maybeSkip: skipLDAPTests,
			createIDP: func(t *testing.T) string {
				idp, _ := createLDAPIdentityProvider(t, nil)
				return idp.Name
			},
			testUser: func(t *testing.T) (string, string) {
				// return the username and password of the existing user that we want to use for this test
				return "this is the wrong username", // username to present to server during login
					env.SupervisorUpstreamLDAP.TestUserPassword // password to present to server during login
			},
			requestAuthorization:               requestAuthorizationUsingBrowserAuthcodeFlowLDAPWithBadCredentials,
			wantLocalhostCallbackToNeverHappen: true, // we should have been sent back to the login page to retry login
		},
		{
			name:      "ldap with browser flow with wrong password and then correct password",
			maybeSkip: skipLDAPTests,
			createIDP: func(t *testing.T) string {
				idp, _ := createLDAPIdentityProvider(t, nil)
				return idp.Name
			},
			testUser: func(t *testing.T) (string, string) {
				// return the username and password of the existing user that we want to use for this test
				return env.SupervisorUpstreamLDAP.TestUserMailAttributeValue, // username to present to server during login
					env.SupervisorUpstreamLDAP.TestUserPassword // password to present to server during login
			},
			requestAuthorization:                requestAuthorizationUsingBrowserAuthcodeFlowLDAPWithBadCredentialsAndThenGoodCredentials,
			wantDownstreamIDTokenSubjectToMatch: expectedIDTokenSubjectRegexForUpstreamLDAP,
			// the ID token Username should have been pulled from the requested UserSearch.Attributes.Username attribute
			wantDownstreamIDTokenUsernameToMatch: func(_ string) string {
				return "^" + regexp.QuoteMeta(env.SupervisorUpstreamLDAP.TestUserMailAttributeValue) + "$"
			},
			wantDownstreamIDTokenGroups: env.SupervisorUpstreamLDAP.TestUserDirectGroupsDNs,
		},
		{
			name:      "ldap skip group refresh",
			maybeSkip: skipLDAPTests,
			createIDP: func(t *testing.T) string {
				idp, _ := createLDAPIdentityProvider(t, func(spec *idpv1alpha1.LDAPIdentityProviderSpec) {
					spec.GroupSearch.SkipGroupRefresh = true
				})
				return idp.Name
			},
			requestAuthorization: func(t *testing.T, _, downstreamAuthorizeURL, _, _, _ string, httpClient *http.Client) {
				requestAuthorizationUsingCLIPasswordFlow(t,
					downstreamAuthorizeURL,
					env.SupervisorUpstreamLDAP.TestUserMailAttributeValue, // username to present to server during login
					env.SupervisorUpstreamLDAP.TestUserPassword,           // password to present to server during login
					httpClient,
					false,
				)
			},
			editRefreshSessionDataWithoutBreaking: func(t *testing.T, sessionData *psession.PinnipedSession, _, _ string) []string {
				// Update the list of groups to some groups that would not come from the real LDAP queries,
				// and see that these become the user's new groups after refresh, because LDAP skip group refresh is set.
				// Since we are skipping the LDAP group query during refresh, the refresh should use what the session
				// says is the original list of untransformed groups from the initial login, and then perform the
				// transformations on them again. However, since there are no transformations configured, they will not
				// be changed by any transformations in this case.
				initialGroupMembership := []string{"some-wrong-group", "some-other-group"} // these groups are not in LDAP server
				sessionData.Custom.UpstreamGroups = initialGroupMembership                 // upstream group names in session
				sessionData.Fosite.Claims.Extra["groups"] = initialGroupMembership         // downstream group names in session
				return initialGroupMembership                                              // these are the expected groups after the refresh is performed
			},
			breakRefreshSessionData: func(t *testing.T, pinnipedSession *psession.PinnipedSession, _, _ string) {
				customSessionData := pinnipedSession.Custom
				require.Equal(t, psession.ProviderTypeLDAP, customSessionData.ProviderType)
				require.NotEmpty(t, customSessionData.LDAP.UserDN)
				fositeSessionData := pinnipedSession.Fosite
				fositeSessionData.Claims.Subject = "not-right"
			},
			wantDownstreamIDTokenSubjectToMatch: expectedIDTokenSubjectRegexForUpstreamLDAP,
			// the ID token Username should have been pulled from the requested UserSearch.Attributes.Username attribute
			wantDownstreamIDTokenUsernameToMatch: func(_ string) string {
				return "^" + regexp.QuoteMeta(env.SupervisorUpstreamLDAP.TestUserMailAttributeValue) + "$"
			},
			wantDownstreamIDTokenGroups: env.SupervisorUpstreamLDAP.TestUserDirectGroupsDNs,
		},
		{
			name: "ldap with email as username and group search base that doesn't return anything, and using an LDAP provider which supports TLS",
			maybeSkip: func(t *testing.T) {
				skipLDAPTests(t)
				if env.SupervisorUpstreamLDAP.UserSearchBase == env.SupervisorUpstreamLDAP.GroupSearchBase {
					// This test relies on using the user search base as the group search base, to simulate
					// searching for groups and not finding any.
					// If the users and groups are stored in the same place, then we will get groups
					// back, so this test wouldn't make sense.
					t.Skip("must have a different user search base than group search base")
				}
			},
			createIDP: func(t *testing.T) string {
				idp, _ := createLDAPIdentityProvider(t, func(spec *idpv1alpha1.LDAPIdentityProviderSpec) {
					spec.GroupSearch.Base = env.SupervisorUpstreamLDAP.UserSearchBase // groups not stored at the user search base
				})
				return idp.Name
			},
			requestAuthorization: func(t *testing.T, _, downstreamAuthorizeURL, _, _, _ string, httpClient *http.Client) {
				requestAuthorizationUsingCLIPasswordFlow(t,
					downstreamAuthorizeURL,
					env.SupervisorUpstreamLDAP.TestUserMailAttributeValue, // username to present to server during login
					env.SupervisorUpstreamLDAP.TestUserPassword,           // password to present to server during login
					httpClient,
					false,
				)
			},
			editRefreshSessionDataWithoutBreaking: func(t *testing.T, sessionData *psession.PinnipedSession, _, _ string) []string {
				// Even if we update this group to the some names that did not come from the LDAP server,
				// we expect that it will return to the real groups from the LDAP server after we refresh,
				// which in this case is no groups since this test uses a group search base which results in no groups.
				initialGroupMembership := []string{"some-wrong-group", "some-other-group"}
				sessionData.Custom.UpstreamGroups = initialGroupMembership         // upstream group names in session
				sessionData.Fosite.Claims.Extra["groups"] = initialGroupMembership // downstream group names in session
				return []string{}
			},
			breakRefreshSessionData: func(t *testing.T, pinnipedSession *psession.PinnipedSession, _, _ string) {
				customSessionData := pinnipedSession.Custom
				require.Equal(t, psession.ProviderTypeLDAP, customSessionData.ProviderType)
				require.NotEmpty(t, customSessionData.LDAP.UserDN)
				fositeSessionData := pinnipedSession.Fosite
				fositeSessionData.Claims.Subject = "not-right"
			},
			wantDownstreamIDTokenSubjectToMatch: expectedIDTokenSubjectRegexForUpstreamLDAP,
			// the ID token Username should have been pulled from the requested UserSearch.Attributes.Username attribute
			wantDownstreamIDTokenUsernameToMatch: func(_ string) string {
				return "^" + regexp.QuoteMeta(env.SupervisorUpstreamLDAP.TestUserMailAttributeValue) + "$"
			},
			wantDownstreamIDTokenGroups: []string{},
		},
		{
			name:      "ldap with CN as username and group names as CNs and using an LDAP provider which only supports StartTLS", // try another variation of configuration options
			maybeSkip: skipLDAPTests,
			createIDP: func(t *testing.T) string {
				idp, _ := createLDAPIdentityProvider(t, func(spec *idpv1alpha1.LDAPIdentityProviderSpec) {
					spec.Host = env.SupervisorUpstreamLDAP.StartTLSOnlyHost
					spec.UserSearch.Filter = "cn={}"           // try using a non-default search filter
					spec.UserSearch.Attributes.Username = "dn" // try using the user's DN as the downstream username
					spec.GroupSearch.Attributes.GroupName = "cn"
				})
				return idp.Name
			},
			requestAuthorization: func(t *testing.T, _, downstreamAuthorizeURL, _, _, _ string, httpClient *http.Client) {
				requestAuthorizationUsingCLIPasswordFlow(t,
					downstreamAuthorizeURL,
					env.SupervisorUpstreamLDAP.TestUserCN,       // username to present to server during login
					env.SupervisorUpstreamLDAP.TestUserPassword, // password to present to server during login
					httpClient,
					false,
				)
			},
			breakRefreshSessionData: func(t *testing.T, pinnipedSession *psession.PinnipedSession, _, _ string) {
				customSessionData := pinnipedSession.Custom
				require.Equal(t, psession.ProviderTypeLDAP, customSessionData.ProviderType)
				require.NotEmpty(t, customSessionData.LDAP.UserDN)
				customSessionData.Username = "not-the-same"
			},
			wantDownstreamIDTokenSubjectToMatch: expectedIDTokenSubjectRegexForUpstreamLDAPStartTLSHost,
			// the ID token Username should have been pulled from the requested UserSearch.Attributes.Username attribute
			wantDownstreamIDTokenUsernameToMatch: func(_ string) string { return "^" + regexp.QuoteMeta(env.SupervisorUpstreamLDAP.TestUserDN) + "$" },
			wantDownstreamIDTokenGroups:          env.SupervisorUpstreamLDAP.TestUserDirectGroupsCNs,
		},
		{
			name:      "logging in to ldap with the wrong password fails",
			maybeSkip: skipLDAPTests,
			createIDP: func(t *testing.T) string {
				idp, _ := createLDAPIdentityProvider(t, nil)
				return idp.Name
			},
			requestAuthorization: func(t *testing.T, _, downstreamAuthorizeURL, _, _, _ string, httpClient *http.Client) {
				requestAuthorizationUsingCLIPasswordFlow(t,
					downstreamAuthorizeURL,
					env.SupervisorUpstreamLDAP.TestUserMailAttributeValue, // username to present to server during login
					"incorrect",                                           // password to present to server during login
					httpClient,
					true,
				)
			},
			wantAuthorizationErrorDescription: "The resource owner or authorization server denied the request. Username/password not accepted by LDAP provider.",
			wantAuthorizationErrorType:        "access_denied",
		},
		{
			name:      "ldap login still works after updating bind secret",
			maybeSkip: skipLDAPTests,
			createIDP: func(t *testing.T) string {
				t.Helper()
				idp, secret := createLDAPIdentityProvider(t, nil)

				secret.Annotations = map[string]string{"pinniped.dev/test": "", "another-label": "another-key"}
				// update that secret, which will cause the cache to recheck tls and search base values
				client := testlib.NewKubernetesClientset(t)
				ctx, cancel := context.WithTimeout(context.Background(), time.Minute)
				defer cancel()
				updatedSecret, err := client.CoreV1().Secrets(env.SupervisorNamespace).Update(ctx, secret, metav1.UpdateOptions{})
				require.NoError(t, err)

				expectedMsg := fmt.Sprintf(
					`successfully able to connect to "%s" and bind as user "%s" [validated with Secret "%s" at version "%s"]`,
					env.SupervisorUpstreamLDAP.Host, env.SupervisorUpstreamLDAP.BindUsername,
					updatedSecret.Name, updatedSecret.ResourceVersion,
				)
				supervisorClient := testlib.NewSupervisorClientset(t)
				testlib.RequireEventually(t, func(requireEventually *require.Assertions) {
					ctx, cancel := context.WithTimeout(context.Background(), 10*time.Second)
					defer cancel()
					idp, err = supervisorClient.IDPV1alpha1().LDAPIdentityProviders(env.SupervisorNamespace).Get(ctx, idp.Name, metav1.GetOptions{})
					requireEventually.NoError(err)
					requireEventuallySuccessfulLDAPIdentityProviderConditions(t, requireEventually, idp, expectedMsg)
				}, time.Minute, 500*time.Millisecond)
				return idp.Name
			},
			requestAuthorization: func(t *testing.T, _, downstreamAuthorizeURL, _, _, _ string, httpClient *http.Client) {
				requestAuthorizationUsingCLIPasswordFlow(t,
					downstreamAuthorizeURL,
					env.SupervisorUpstreamLDAP.TestUserMailAttributeValue, // username to present to server during login
					env.SupervisorUpstreamLDAP.TestUserPassword,           // password to present to server during login
					httpClient,
					false,
				)
			},
			breakRefreshSessionData: func(t *testing.T, pinnipedSession *psession.PinnipedSession, _, _ string) {
				customSessionData := pinnipedSession.Custom
				require.Equal(t, psession.ProviderTypeLDAP, customSessionData.ProviderType)
				require.NotEmpty(t, customSessionData.LDAP.UserDN)
				customSessionData.LDAP.UserDN = "cn=not-a-user,dc=pinniped,dc=dev"
			},
			wantDownstreamIDTokenSubjectToMatch: expectedIDTokenSubjectRegexForUpstreamLDAP,
			// the ID token Username should have been pulled from the requested UserSearch.Attributes.Username attribute
			wantDownstreamIDTokenUsernameToMatch: func(_ string) string {
				return "^" + regexp.QuoteMeta(env.SupervisorUpstreamLDAP.TestUserMailAttributeValue) + "$"
			},
			wantDownstreamIDTokenGroups: env.SupervisorUpstreamLDAP.TestUserDirectGroupsDNs,
		},
		{
			name:      "ldap login still works after deleting and recreating the bind secret",
			maybeSkip: skipLDAPTests,
			createIDP: func(t *testing.T) string {
				t.Helper()
				idp, secret := createLDAPIdentityProvider(t, nil)

				// delete, then recreate that secret, which will cause the cache to recheck tls and search base values
				client := testlib.NewKubernetesClientset(t)
				deleteCtx, deleteCancel := context.WithTimeout(context.Background(), time.Minute)
				defer deleteCancel()
				err := client.CoreV1().Secrets(env.SupervisorNamespace).Delete(deleteCtx, secret.Name, metav1.DeleteOptions{})
				require.NoError(t, err)

				// create the secret again
				recreateCtx, recreateCancel := context.WithTimeout(context.Background(), time.Minute)
				defer recreateCancel()
				recreatedSecret, err := client.CoreV1().Secrets(env.SupervisorNamespace).Create(recreateCtx, &corev1.Secret{
					ObjectMeta: metav1.ObjectMeta{
						Name:      secret.Name,
						Namespace: env.SupervisorNamespace,
					},
					Type: corev1.SecretTypeBasicAuth,
					StringData: map[string]string{
						corev1.BasicAuthUsernameKey: env.SupervisorUpstreamLDAP.BindUsername,
						corev1.BasicAuthPasswordKey: env.SupervisorUpstreamLDAP.BindPassword,
					},
				}, metav1.CreateOptions{})
				require.NoError(t, err)
				expectedMsg := fmt.Sprintf(
					`successfully able to connect to "%s" and bind as user "%s" [validated with Secret "%s" at version "%s"]`,
					env.SupervisorUpstreamLDAP.Host, env.SupervisorUpstreamLDAP.BindUsername,
					recreatedSecret.Name, recreatedSecret.ResourceVersion,
				)
				supervisorClient := testlib.NewSupervisorClientset(t)
				testlib.RequireEventually(t, func(requireEventually *require.Assertions) {
					ctx, cancel := context.WithTimeout(context.Background(), 10*time.Second)
					defer cancel()
					idp, err = supervisorClient.IDPV1alpha1().LDAPIdentityProviders(env.SupervisorNamespace).Get(ctx, idp.Name, metav1.GetOptions{})
					requireEventually.NoError(err)
					requireEventuallySuccessfulLDAPIdentityProviderConditions(t, requireEventually, idp, expectedMsg)
				}, time.Minute, 500*time.Millisecond)
				return idp.Name
			},
			requestAuthorization: func(t *testing.T, _, downstreamAuthorizeURL, _, _, _ string, httpClient *http.Client) {
				requestAuthorizationUsingCLIPasswordFlow(t,
					downstreamAuthorizeURL,
					env.SupervisorUpstreamLDAP.TestUserMailAttributeValue, // username to present to server during login
					env.SupervisorUpstreamLDAP.TestUserPassword,           // password to present to server during login
					httpClient,
					false,
				)
			},
			breakRefreshSessionData: func(t *testing.T, pinnipedSession *psession.PinnipedSession, _, _ string) {
				customSessionData := pinnipedSession.Custom
				require.Equal(t, psession.ProviderTypeLDAP, customSessionData.ProviderType)
				require.NotEmpty(t, customSessionData.LDAP.UserDN)
				customSessionData.LDAP.UserDN = "cn=not-a-user,dc=pinniped,dc=dev"
			},
			wantDownstreamIDTokenSubjectToMatch: expectedIDTokenSubjectRegexForUpstreamLDAP,
			// the ID token Username should have been pulled from the requested UserSearch.Attributes.Username attribute
			wantDownstreamIDTokenUsernameToMatch: func(_ string) string {
				return "^" + regexp.QuoteMeta(env.SupervisorUpstreamLDAP.TestUserMailAttributeValue) + "$"
			},
			wantDownstreamIDTokenGroups: env.SupervisorUpstreamLDAP.TestUserDirectGroupsDNs,
		},
		{
			name:      "active directory with all default options",
			maybeSkip: skipActiveDirectoryTests,
			createIDP: func(t *testing.T) string {
				idp, _ := createActiveDirectoryIdentityProvider(t, nil)
				return idp.Name
			},
			requestAuthorization: func(t *testing.T, _, downstreamAuthorizeURL, _, _, _ string, httpClient *http.Client) {
				requestAuthorizationUsingCLIPasswordFlow(t,
					downstreamAuthorizeURL,
					env.SupervisorUpstreamActiveDirectory.TestUserPrincipalNameValue, // username to present to server during login
					env.SupervisorUpstreamActiveDirectory.TestUserPassword,           // password to present to server during login
					httpClient,
					false,
				)
			},
			breakRefreshSessionData: func(t *testing.T, pinnipedSession *psession.PinnipedSession, _, _ string) {
				customSessionData := pinnipedSession.Custom
				require.Equal(t, psession.ProviderTypeActiveDirectory, customSessionData.ProviderType)
				require.NotEmpty(t, customSessionData.ActiveDirectory.UserDN)
				customSessionData.Username = "not-the-same"
			},
			wantDownstreamIDTokenSubjectToMatch: expectedIDTokenSubjectRegexForUpstreamAD,
			// the ID token Username should have been pulled from the requested UserSearch.Attributes.Username attribute
			wantDownstreamIDTokenUsernameToMatch: func(_ string) string {
				return "^" + regexp.QuoteMeta(env.SupervisorUpstreamActiveDirectory.TestUserPrincipalNameValue) + "$"
			},
			wantDownstreamIDTokenGroups: env.SupervisorUpstreamActiveDirectory.TestUserIndirectGroupsSAMAccountPlusDomainNames,
		},
		{
			name:      "active directory with custom options",
			maybeSkip: skipActiveDirectoryTests,
			createIDP: func(t *testing.T) string {
				idp, _ := createActiveDirectoryIdentityProvider(t, func(spec *idpv1alpha1.ActiveDirectoryIdentityProviderSpec) {
					spec.UserSearch = idpv1alpha1.ActiveDirectoryIdentityProviderUserSearch{
						Base:   env.SupervisorUpstreamActiveDirectory.UserSearchBase,
						Filter: env.SupervisorUpstreamActiveDirectory.TestUserMailAttributeName + "={}",
						Attributes: idpv1alpha1.ActiveDirectoryIdentityProviderUserSearchAttributes{
							Username: env.SupervisorUpstreamActiveDirectory.TestUserMailAttributeName,
						},
					}
					spec.GroupSearch = idpv1alpha1.ActiveDirectoryIdentityProviderGroupSearch{
						Filter: "member={}", // excluding nested groups
						Base:   env.SupervisorUpstreamActiveDirectory.GroupSearchBase,
						Attributes: idpv1alpha1.ActiveDirectoryIdentityProviderGroupSearchAttributes{
							GroupName: "dn",
						},
					}
				})
				return idp.Name
			},
			requestAuthorization: func(t *testing.T, _, downstreamAuthorizeURL, _, _, _ string, httpClient *http.Client) {
				requestAuthorizationUsingCLIPasswordFlow(t,
					downstreamAuthorizeURL,
					env.SupervisorUpstreamActiveDirectory.TestUserMailAttributeValue, // username to present to server during login
					env.SupervisorUpstreamActiveDirectory.TestUserPassword,           // password to present to server during login
					httpClient,
					false,
				)
			},
			breakRefreshSessionData: func(t *testing.T, pinnipedSession *psession.PinnipedSession, _, _ string) {
				customSessionData := pinnipedSession.Custom
				require.Equal(t, psession.ProviderTypeActiveDirectory, customSessionData.ProviderType)
				require.NotEmpty(t, customSessionData.ActiveDirectory.UserDN)
				fositeSessionData := pinnipedSession.Fosite
				fositeSessionData.Claims.Subject = "not-right"
			},
			wantDownstreamIDTokenSubjectToMatch: expectedIDTokenSubjectRegexForUpstreamADWithCustomUserSearchBase,
			// the ID token Username should have been pulled from the requested UserSearch.Attributes.Username attribute
			wantDownstreamIDTokenUsernameToMatch: func(_ string) string {
				return "^" + regexp.QuoteMeta(env.SupervisorUpstreamActiveDirectory.TestUserMailAttributeValue) + "$"
			},
			wantDownstreamIDTokenGroups: env.SupervisorUpstreamActiveDirectory.TestUserDirectGroupsDNs,
		},
		{
			name:      "active directory with custom options including UserAttributeForFilter",
			maybeSkip: skipActiveDirectoryTests,
			createIDP: func(t *testing.T) string {
				idp, _ := createActiveDirectoryIdentityProvider(t, func(spec *idpv1alpha1.ActiveDirectoryIdentityProviderSpec) {
					spec.UserSearch = idpv1alpha1.ActiveDirectoryIdentityProviderUserSearch{
						Base:   env.SupervisorUpstreamActiveDirectory.UserSearchBase,
						Filter: env.SupervisorUpstreamActiveDirectory.TestUserMailAttributeName + "={}",
						Attributes: idpv1alpha1.ActiveDirectoryIdentityProviderUserSearchAttributes{
							Username: env.SupervisorUpstreamActiveDirectory.TestUserMailAttributeName,
						},
					}
					spec.GroupSearch = idpv1alpha1.ActiveDirectoryIdentityProviderGroupSearch{
						// This is not a common way to configure Filter but is rather a silly hack to be able to test
						// that UserAttributeForFilter is also working for AD. It assumes that the user appears directly
						// under the user search base, which is the case for our test AD server. Also note that by using
						// "member=" we are excluding nested groups from the search.
						Filter:                 fmt.Sprintf("member=CN={},%s", env.SupervisorUpstreamActiveDirectory.UserSearchBase),
						Base:                   env.SupervisorUpstreamActiveDirectory.GroupSearchBase,
						UserAttributeForFilter: "cn", // substitute the user's CN into the "{}" placeholder in the Filter
						Attributes: idpv1alpha1.ActiveDirectoryIdentityProviderGroupSearchAttributes{
							GroupName: "dn",
						},
					}
				})
				return idp.Name
			},
			requestAuthorization: func(t *testing.T, _, downstreamAuthorizeURL, _, _, _ string, httpClient *http.Client) {
				requestAuthorizationUsingCLIPasswordFlow(t,
					downstreamAuthorizeURL,
					env.SupervisorUpstreamActiveDirectory.TestUserMailAttributeValue, // username to present to server during login
					env.SupervisorUpstreamActiveDirectory.TestUserPassword,           // password to present to server during login
					httpClient,
					false,
				)
			},
			wantDownstreamIDTokenSubjectToMatch: expectedIDTokenSubjectRegexForUpstreamADWithCustomUserSearchBase,
			// the ID token Username should have been pulled from the requested UserSearch.Attributes.Username attribute
			wantDownstreamIDTokenUsernameToMatch: func(_ string) string {
				return "^" + regexp.QuoteMeta(env.SupervisorUpstreamActiveDirectory.TestUserMailAttributeValue) + "$"
			},
			wantDownstreamIDTokenGroups: env.SupervisorUpstreamActiveDirectory.TestUserDirectGroupsDNs,
		},
		{
			name:      "active directory login still works after updating bind secret",
			maybeSkip: skipActiveDirectoryTests,
			createIDP: func(t *testing.T) string {
				t.Helper()
				idp, secret := createActiveDirectoryIdentityProvider(t, nil)

				secret.Annotations = map[string]string{"pinniped.dev/test": "", "another-label": "another-key"}
				// update that secret, which will cause the cache to recheck tls and search base values
				client := testlib.NewKubernetesClientset(t)
				ctx, cancel := context.WithTimeout(context.Background(), time.Minute)
				defer cancel()
				updatedSecret, err := client.CoreV1().Secrets(env.SupervisorNamespace).Update(ctx, secret, metav1.UpdateOptions{})
				require.NoError(t, err)

				expectedMsg := fmt.Sprintf(
					`successfully able to connect to "%s" and bind as user "%s" [validated with Secret "%s" at version "%s"]`,
					env.SupervisorUpstreamActiveDirectory.Host, env.SupervisorUpstreamActiveDirectory.BindUsername,
					updatedSecret.Name, updatedSecret.ResourceVersion,
				)
				supervisorClient := testlib.NewSupervisorClientset(t)
				testlib.RequireEventually(t, func(requireEventually *require.Assertions) {
					ctx, cancel := context.WithTimeout(context.Background(), 10*time.Second)
					defer cancel()
					idp, err = supervisorClient.IDPV1alpha1().ActiveDirectoryIdentityProviders(env.SupervisorNamespace).Get(ctx, idp.Name, metav1.GetOptions{})
					requireEventually.NoError(err)
					requireEventuallySuccessfulActiveDirectoryIdentityProviderConditions(t, requireEventually, idp, expectedMsg)
				}, time.Minute, 500*time.Millisecond)
				return idp.Name
			},
			requestAuthorization: func(t *testing.T, _, downstreamAuthorizeURL, _, _, _ string, httpClient *http.Client) {
				requestAuthorizationUsingCLIPasswordFlow(t,
					downstreamAuthorizeURL,
					env.SupervisorUpstreamActiveDirectory.TestUserPrincipalNameValue, // username to present to server during login
					env.SupervisorUpstreamActiveDirectory.TestUserPassword,           // password to present to server during login
					httpClient,
					false,
				)
			},
			breakRefreshSessionData: func(t *testing.T, pinnipedSession *psession.PinnipedSession, _, _ string) {
				customSessionData := pinnipedSession.Custom
				require.Equal(t, psession.ProviderTypeActiveDirectory, customSessionData.ProviderType)
				require.NotEmpty(t, customSessionData.ActiveDirectory.UserDN)
				customSessionData.ActiveDirectory.UserDN = "cn=not-a-user,dc=pinniped,dc=dev"
			},
			wantDownstreamIDTokenSubjectToMatch: expectedIDTokenSubjectRegexForUpstreamAD,
			// the ID token Username should have been pulled from the requested UserSearch.Attributes.Username attribute
			wantDownstreamIDTokenUsernameToMatch: func(_ string) string {
				return "^" + regexp.QuoteMeta(env.SupervisorUpstreamActiveDirectory.TestUserPrincipalNameValue) + "$"
			},
			wantDownstreamIDTokenGroups: env.SupervisorUpstreamActiveDirectory.TestUserIndirectGroupsSAMAccountPlusDomainNames,
		},
		{
			name:      "active directory login still works after deleting and recreating bind secret",
			maybeSkip: skipActiveDirectoryTests,
			createIDP: func(t *testing.T) string {
				t.Helper()
				idp, secret := createActiveDirectoryIdentityProvider(t, nil)

				// delete the secret
				client := testlib.NewKubernetesClientset(t)
				deleteCtx, deleteCancel := context.WithTimeout(context.Background(), time.Minute)
				defer deleteCancel()
				err := client.CoreV1().Secrets(env.SupervisorNamespace).Delete(deleteCtx, secret.Name, metav1.DeleteOptions{})
				require.NoError(t, err)

				// create the secret again
				recreateCtx, recreateCancel := context.WithTimeout(context.Background(), time.Minute)
				defer recreateCancel()
				recreatedSecret, err := client.CoreV1().Secrets(env.SupervisorNamespace).Create(recreateCtx, &corev1.Secret{
					ObjectMeta: metav1.ObjectMeta{
						Name:      secret.Name,
						Namespace: env.SupervisorNamespace,
					},
					Type: corev1.SecretTypeBasicAuth,
					StringData: map[string]string{
						corev1.BasicAuthUsernameKey: env.SupervisorUpstreamActiveDirectory.BindUsername,
						corev1.BasicAuthPasswordKey: env.SupervisorUpstreamActiveDirectory.BindPassword,
					},
				}, metav1.CreateOptions{})
				require.NoError(t, err)

				expectedMsg := fmt.Sprintf(
					`successfully able to connect to "%s" and bind as user "%s" [validated with Secret "%s" at version "%s"]`,
					env.SupervisorUpstreamActiveDirectory.Host, env.SupervisorUpstreamActiveDirectory.BindUsername,
					recreatedSecret.Name, recreatedSecret.ResourceVersion,
				)
				supervisorClient := testlib.NewSupervisorClientset(t)
				testlib.RequireEventually(t, func(requireEventually *require.Assertions) {
					ctx, cancel := context.WithTimeout(context.Background(), 10*time.Second)
					defer cancel()
					idp, err = supervisorClient.IDPV1alpha1().ActiveDirectoryIdentityProviders(env.SupervisorNamespace).Get(ctx, idp.Name, metav1.GetOptions{})
					requireEventually.NoError(err)
					requireEventuallySuccessfulActiveDirectoryIdentityProviderConditions(t, requireEventually, idp, expectedMsg)
				}, time.Minute, 500*time.Millisecond)
				return idp.Name
			},
			requestAuthorization: func(t *testing.T, _, downstreamAuthorizeURL, _, _, _ string, httpClient *http.Client) {
				requestAuthorizationUsingCLIPasswordFlow(t,
					downstreamAuthorizeURL,
					env.SupervisorUpstreamActiveDirectory.TestUserPrincipalNameValue, // username to present to server during login
					env.SupervisorUpstreamActiveDirectory.TestUserPassword,           // password to present to server during login
					httpClient,
					false,
				)
			},
			breakRefreshSessionData: func(t *testing.T, pinnipedSession *psession.PinnipedSession, _, _ string) {
				customSessionData := pinnipedSession.Custom
				require.Equal(t, psession.ProviderTypeActiveDirectory, customSessionData.ProviderType)
				require.NotEmpty(t, customSessionData.ActiveDirectory.UserDN)
				customSessionData.ActiveDirectory.UserDN = "cn=not-a-user,dc=pinniped,dc=dev"
			},
			wantDownstreamIDTokenSubjectToMatch: expectedIDTokenSubjectRegexForUpstreamAD,
			// the ID token Username should have been pulled from the requested UserSearch.Attributes.Username attribute
			wantDownstreamIDTokenUsernameToMatch: func(_ string) string {
				return "^" + regexp.QuoteMeta(env.SupervisorUpstreamActiveDirectory.TestUserPrincipalNameValue) + "$"
			},
			wantDownstreamIDTokenGroups: env.SupervisorUpstreamActiveDirectory.TestUserIndirectGroupsSAMAccountPlusDomainNames,
		},
		{
			name:      "active directory login fails after the user password is changed",
			maybeSkip: skipActiveDirectoryTests,
			createIDP: func(t *testing.T) string {
				idp, _ := createActiveDirectoryIdentityProvider(t, nil)
				return idp.Name
			},
			testUser: func(t *testing.T) (string, string) {
				return testlib.CreateFreshADTestUser(t, env)
			},
			requestAuthorization: func(t *testing.T, _, downstreamAuthorizeURL, _, testUserName, testUserPassword string, httpClient *http.Client) {
				requestAuthorizationUsingCLIPasswordFlow(t,
					downstreamAuthorizeURL,
					testUserName,     // username to present to server during login
					testUserPassword, // password to present to server during login
					httpClient,
					false,
				)
			},
			breakRefreshSessionData: func(t *testing.T, sessionData *psession.PinnipedSession, _, username string) {
				testlib.ChangeADTestUserPassword(t, env, username)
			},
			wantDownstreamIDTokenSubjectToMatch: expectedIDTokenSubjectRegexForUpstreamADWithUnkownUID,
			// the ID token Username should have been pulled from the requested UserSearch.Attributes.Username attribute
			wantDownstreamIDTokenUsernameToMatch: func(username string) string {
				return "^" + regexp.QuoteMeta(username+"@"+env.SupervisorUpstreamActiveDirectory.Domain) + "$"
			},
			wantDownstreamIDTokenGroups: []string{}, // none for now.
		},
		{
			name:      "active directory login fails after the user is deactivated",
			maybeSkip: skipActiveDirectoryTests,
			createIDP: func(t *testing.T) string {
				idp, _ := createActiveDirectoryIdentityProvider(t, nil)
				return idp.Name
			},
			testUser: func(t *testing.T) (string, string) {
				return testlib.CreateFreshADTestUser(t, env)
			},
			requestAuthorization: func(t *testing.T, _, downstreamAuthorizeURL, _, testUserName, testUserPassword string, httpClient *http.Client) {
				requestAuthorizationUsingCLIPasswordFlow(t,
					downstreamAuthorizeURL,
					testUserName,     // username to present to server during login
					testUserPassword, // password to present to server during login
					httpClient,
					false,
				)
			},
			breakRefreshSessionData: func(t *testing.T, sessionData *psession.PinnipedSession, _, username string) {
				testlib.DeactivateADTestUser(t, env, username)
			},
			wantDownstreamIDTokenSubjectToMatch: expectedIDTokenSubjectRegexForUpstreamADWithUnkownUID,
			// the ID token Username should have been pulled from the requested UserSearch.Attributes.Username attribute
			wantDownstreamIDTokenUsernameToMatch: func(username string) string {
				return "^" + regexp.QuoteMeta(username+"@"+env.SupervisorUpstreamActiveDirectory.Domain) + "$"
			},
			wantDownstreamIDTokenGroups: []string{}, // none for now.
		},
		{
			name:      "active directory login fails after the user is locked",
			maybeSkip: skipActiveDirectoryTests,
			createIDP: func(t *testing.T) string {
				idp, _ := createActiveDirectoryIdentityProvider(t, nil)
				return idp.Name
			},
			testUser: func(t *testing.T) (string, string) {
				return testlib.CreateFreshADTestUser(t, env)
			},
			requestAuthorization: func(t *testing.T, _, downstreamAuthorizeURL, _, testUserName, testUserPassword string, httpClient *http.Client) {
				requestAuthorizationUsingCLIPasswordFlow(t,
					downstreamAuthorizeURL,
					testUserName,     // username to present to server during login
					testUserPassword, // password to present to server during login
					httpClient,
					false,
				)
			},
			breakRefreshSessionData: func(t *testing.T, sessionData *psession.PinnipedSession, _, username string) {
				testlib.LockADTestUser(t, env, username)
			},
			wantDownstreamIDTokenSubjectToMatch: expectedIDTokenSubjectRegexForUpstreamADWithUnkownUID,
			// the ID token Username should have been pulled from the requested UserSearch.Attributes.Username attribute
			wantDownstreamIDTokenUsernameToMatch: func(username string) string {
				return "^" + regexp.QuoteMeta(username+"@"+env.SupervisorUpstreamActiveDirectory.Domain) + "$"
			},
			wantDownstreamIDTokenGroups: []string{},
		},
		{
			name:      "logging in to active directory with a deactivated user fails",
			maybeSkip: skipActiveDirectoryTests,
			createIDP: func(t *testing.T) string {
				idp, _ := createActiveDirectoryIdentityProvider(t, nil)
				return idp.Name
			},
			requestAuthorization: func(t *testing.T, _, downstreamAuthorizeURL, _, _, _ string, httpClient *http.Client) {
				requestAuthorizationUsingCLIPasswordFlow(t,
					downstreamAuthorizeURL,
					env.SupervisorUpstreamActiveDirectory.TestDeactivatedUserSAMAccountNameValue, // username to present to server during login
					env.SupervisorUpstreamActiveDirectory.TestDeactivatedUserPassword,            // password to present to server during login
					httpClient,
					true,
				)
			},
			breakRefreshSessionData:           nil,
			wantAuthorizationErrorDescription: "The resource owner or authorization server denied the request. Username/password not accepted by LDAP provider.",
			wantAuthorizationErrorType:        "access_denied",
		},
		{
			name:      "ldap refresh fails when username changes from email as username to dn as username",
			maybeSkip: skipLDAPTests,
			createIDP: func(t *testing.T) string {
				idp, _ := createLDAPIdentityProvider(t, nil)
				return idp.Name
			},
			requestAuthorization: func(t *testing.T, _, downstreamAuthorizeURL, _, _, _ string, httpClient *http.Client) {
				requestAuthorizationUsingCLIPasswordFlow(t,
					downstreamAuthorizeURL,
					env.SupervisorUpstreamLDAP.TestUserMailAttributeValue, // username to present to server during login
					env.SupervisorUpstreamLDAP.TestUserPassword,           // password to present to server during login
					httpClient,
					false,
				)
			},
			breakRefreshSessionData: func(t *testing.T, pinnipedSession *psession.PinnipedSession, idpName, _ string) {
				// get the idp, update the config.
				client := testlib.NewSupervisorClientset(t)
				ctx, cancel := context.WithTimeout(context.Background(), 5*time.Minute)
				defer cancel()

				upstreams := client.IDPV1alpha1().LDAPIdentityProviders(env.SupervisorNamespace)
				ldapIDP, err := upstreams.Get(ctx, idpName, metav1.GetOptions{})
				require.NoError(t, err)
				ldapIDP.Spec.UserSearch.Attributes.Username = "dn"

				_, err = upstreams.Update(ctx, ldapIDP, metav1.UpdateOptions{})
				require.NoError(t, err)
				time.Sleep(10 * time.Second) // wait for controllers to pick up the change
			},
			wantDownstreamIDTokenSubjectToMatch: expectedIDTokenSubjectRegexForUpstreamLDAP,
			// the ID token Username should have been pulled from the requested UserSearch.Attributes.Username attribute
			wantDownstreamIDTokenUsernameToMatch: func(_ string) string {
				return "^" + regexp.QuoteMeta(env.SupervisorUpstreamLDAP.TestUserMailAttributeValue) + "$"
			},
			wantDownstreamIDTokenGroups: env.SupervisorUpstreamLDAP.TestUserDirectGroupsDNs,
		},
		{
			name:      "ldap refresh updates groups to be empty after deleting the group search base",
			maybeSkip: skipLDAPTests,
			createIDP: func(t *testing.T) string {
				idp, _ := createLDAPIdentityProvider(t, nil)
				return idp.Name
			},
			requestAuthorization: func(t *testing.T, _, downstreamAuthorizeURL, _, _, _ string, httpClient *http.Client) {
				requestAuthorizationUsingCLIPasswordFlow(t,
					downstreamAuthorizeURL,
					env.SupervisorUpstreamLDAP.TestUserMailAttributeValue, // username to present to server during login
					env.SupervisorUpstreamLDAP.TestUserPassword,           // password to present to server during login
					httpClient,
					false,
				)
			},
			editRefreshSessionDataWithoutBreaking: func(t *testing.T, pinnipedSession *psession.PinnipedSession, idpName, _ string) []string {
				// get the idp, update the config.
				client := testlib.NewSupervisorClientset(t)
				ctx, cancel := context.WithTimeout(context.Background(), 5*time.Minute)
				defer cancel()

				upstreams := client.IDPV1alpha1().LDAPIdentityProviders(env.SupervisorNamespace)
				ldapIDP, err := upstreams.Get(ctx, idpName, metav1.GetOptions{})
				require.NoError(t, err)
				ldapIDP.Spec.GroupSearch.Base = ""

				_, err = upstreams.Update(ctx, ldapIDP, metav1.UpdateOptions{})
				require.NoError(t, err)
				time.Sleep(10 * time.Second) // wait for controllers to pick up the change
				return []string{}
			},
			wantDownstreamIDTokenSubjectToMatch: expectedIDTokenSubjectRegexForUpstreamLDAP,
			// the ID token Username should have been pulled from the requested UserSearch.Attributes.Username attribute
			wantDownstreamIDTokenUsernameToMatch: func(_ string) string {
				return "^" + regexp.QuoteMeta(env.SupervisorUpstreamLDAP.TestUserMailAttributeValue) + "$"
			},
			wantDownstreamIDTokenGroups: env.SupervisorUpstreamLDAP.TestUserDirectGroupsDNs,
		},
		{
			name:      "disallowed requested audience using reserved substring on token exchange results in token exchange error",
			maybeSkip: skipNever,
			createIDP: func(t *testing.T) string {
				return testlib.CreateTestOIDCIdentityProvider(t, basicOIDCIdentityProviderSpec(), idpv1alpha1.PhaseReady).Name
			},
			requestAuthorization:                requestAuthorizationUsingBrowserAuthcodeFlowOIDC,
			requestTokenExchangeAud:             "contains-disallowed-substring.pinniped.dev-something", // .pinniped.dev substring is not allowed
			wantDownstreamIDTokenSubjectToMatch: expectedIDTokenSubjectRegexForUpstreamOIDC,
			// the ID token Username should include the upstream user ID after the upstream issuer name
			wantDownstreamIDTokenUsernameToMatch: func(_ string) string { return "^" + regexp.QuoteMeta(env.SupervisorUpstreamOIDC.Issuer+"?sub=") + ".+" },
			wantTokenExchangeResponse: func(t *testing.T, status int, body string) {
				require.Equal(t, http.StatusBadRequest, status)
				require.Equal(t,
					`{"error":"invalid_request","error_description":"The request is missing a required parameter, `+
						`includes an invalid parameter value, includes a parameter more than once, or is otherwise malformed. `+
						`requested audience cannot contain '.pinniped.dev'"}`,
					body)
			},
		},
		{
			name:      "disallowed requested audience using specific reserved name of a dynamic client on token exchange results in token exchange error",
			maybeSkip: skipNever,
			createIDP: func(t *testing.T) string {
				return testlib.CreateTestOIDCIdentityProvider(t, basicOIDCIdentityProviderSpec(), idpv1alpha1.PhaseReady).Name
			},
			requestAuthorization:                requestAuthorizationUsingBrowserAuthcodeFlowOIDC,
			requestTokenExchangeAud:             "client.oauth.pinniped.dev-client-name", // OIDC dynamic client name is not allowed
			wantDownstreamIDTokenSubjectToMatch: expectedIDTokenSubjectRegexForUpstreamOIDC,
			// the ID token Username should include the upstream user ID after the upstream issuer name
			wantDownstreamIDTokenUsernameToMatch: func(_ string) string { return "^" + regexp.QuoteMeta(env.SupervisorUpstreamOIDC.Issuer+"?sub=") + ".+" },
			wantTokenExchangeResponse: func(t *testing.T, status int, body string) {
				require.Equal(t, http.StatusBadRequest, status)
				require.Equal(t,
					`{"error":"invalid_request","error_description":"The request is missing a required parameter, `+
						`includes an invalid parameter value, includes a parameter more than once, or is otherwise malformed. `+
						`requested audience cannot contain '.pinniped.dev'"}`,
					body)
			},
		},
		{
			name:      "disallowed requested audience pinniped-cli on token exchange results in token exchange error",
			maybeSkip: skipNever,
			createIDP: func(t *testing.T) string {
				return testlib.CreateTestOIDCIdentityProvider(t, basicOIDCIdentityProviderSpec(), idpv1alpha1.PhaseReady).Name
			},
			requestAuthorization:                requestAuthorizationUsingBrowserAuthcodeFlowOIDC,
			requestTokenExchangeAud:             "pinniped-cli", // pinniped-cli is not allowed
			wantDownstreamIDTokenSubjectToMatch: expectedIDTokenSubjectRegexForUpstreamOIDC,
			// the ID token Username should include the upstream user ID after the upstream issuer name
			wantDownstreamIDTokenUsernameToMatch: func(_ string) string { return "^" + regexp.QuoteMeta(env.SupervisorUpstreamOIDC.Issuer+"?sub=") + ".+" },
			wantTokenExchangeResponse: func(t *testing.T, status int, body string) {
				require.Equal(t, http.StatusBadRequest, status)
				require.Equal(t,
					`{"error":"invalid_request","error_description":"The request is missing a required parameter, `+
						`includes an invalid parameter value, includes a parameter more than once, or is otherwise malformed. `+
						`requested audience cannot equal 'pinniped-cli'"}`,
					body)
			},
		},
		{
			name:      "oidc upstream with downstream dynamic client happy path, requesting all scopes",
			maybeSkip: skipNever,
			createIDP: func(t *testing.T) string {
				spec := basicOIDCIdentityProviderSpec()
				spec.Claims = idpv1alpha1.OIDCClaims{
					Username: env.SupervisorUpstreamOIDC.UsernameClaim,
					Groups:   env.SupervisorUpstreamOIDC.GroupsClaim,
				}
				spec.AuthorizationConfig = idpv1alpha1.OIDCAuthorizationConfig{
					AdditionalScopes: env.SupervisorUpstreamOIDC.AdditionalScopes,
				}
				return testlib.CreateTestOIDCIdentityProvider(t, spec, idpv1alpha1.PhaseReady).Name
			},
			createOIDCClient: func(t *testing.T, callbackURL string) (string, string) {
				return testlib.CreateOIDCClient(t, supervisorconfigv1alpha1.OIDCClientSpec{
					AllowedRedirectURIs: []supervisorconfigv1alpha1.RedirectURI{supervisorconfigv1alpha1.RedirectURI(callbackURL)},
					AllowedGrantTypes:   []supervisorconfigv1alpha1.GrantType{"authorization_code", "urn:ietf:params:oauth:grant-type:token-exchange", "refresh_token"},
					AllowedScopes:       []supervisorconfigv1alpha1.Scope{"openid", "offline_access", "pinniped:request-audience", "username", "groups"},
				}, supervisorconfigv1alpha1.OIDCClientPhaseReady)
			},
			requestAuthorization:                 requestAuthorizationUsingBrowserAuthcodeFlowOIDC,
			wantDownstreamIDTokenSubjectToMatch:  expectedIDTokenSubjectRegexForUpstreamOIDC,
			wantDownstreamIDTokenUsernameToMatch: func(_ string) string { return "^" + regexp.QuoteMeta(env.SupervisorUpstreamOIDC.Username) + "$" },
			wantDownstreamIDTokenGroups:          env.SupervisorUpstreamOIDC.ExpectedGroups,
		},
		{
			name:      "oidc upstream with downstream dynamic client happy path, requesting all scopes, with a custom ID token lifetime configuration",
			maybeSkip: skipNever,
			createIDP: func(t *testing.T) string {
				spec := basicOIDCIdentityProviderSpec()
				spec.Claims = idpv1alpha1.OIDCClaims{
					Username: env.SupervisorUpstreamOIDC.UsernameClaim,
					Groups:   env.SupervisorUpstreamOIDC.GroupsClaim,
				}
				spec.AuthorizationConfig = idpv1alpha1.OIDCAuthorizationConfig{
					AdditionalScopes: env.SupervisorUpstreamOIDC.AdditionalScopes,
				}
				return testlib.CreateTestOIDCIdentityProvider(t, spec, idpv1alpha1.PhaseReady).Name
			},
			createOIDCClient: func(t *testing.T, callbackURL string) (string, string) {
				return testlib.CreateOIDCClient(t, supervisorconfigv1alpha1.OIDCClientSpec{
					AllowedRedirectURIs: []supervisorconfigv1alpha1.RedirectURI{supervisorconfigv1alpha1.RedirectURI(callbackURL)},
					AllowedGrantTypes:   []supervisorconfigv1alpha1.GrantType{"authorization_code", "urn:ietf:params:oauth:grant-type:token-exchange", "refresh_token"},
					AllowedScopes:       []supervisorconfigv1alpha1.Scope{"openid", "offline_access", "pinniped:request-audience", "username", "groups"},
					TokenLifetimes: supervisorconfigv1alpha1.OIDCClientTokenLifetimes{
						IDTokenSeconds: ptr.To[int32](1234),
					},
				}, supervisorconfigv1alpha1.OIDCClientPhaseReady)
			},
			requestAuthorization:                 requestAuthorizationUsingBrowserAuthcodeFlowOIDC,
			wantDownstreamIDTokenSubjectToMatch:  expectedIDTokenSubjectRegexForUpstreamOIDC,
			wantDownstreamIDTokenUsernameToMatch: func(_ string) string { return "^" + regexp.QuoteMeta(env.SupervisorUpstreamOIDC.Username) + "$" },
			wantDownstreamIDTokenGroups:          env.SupervisorUpstreamOIDC.ExpectedGroups,
			wantDownstreamIDTokenLifetime:        ptr.To(1234 * time.Second),
		},
		{
			name:      "oidc upstream with downstream dynamic client happy path, requesting all scopes, using the IDP chooser page",
			maybeSkip: skipNever,
			createIDP: func(t *testing.T) string {
				spec := basicOIDCIdentityProviderSpec()
				spec.Claims = idpv1alpha1.OIDCClaims{
					Username: env.SupervisorUpstreamOIDC.UsernameClaim,
					Groups:   env.SupervisorUpstreamOIDC.GroupsClaim,
				}
				spec.AuthorizationConfig = idpv1alpha1.OIDCAuthorizationConfig{
					AdditionalScopes: env.SupervisorUpstreamOIDC.AdditionalScopes,
				}
				return testlib.CreateTestOIDCIdentityProvider(t, spec, idpv1alpha1.PhaseReady).Name
			},
			federationDomainIDPs: func(t *testing.T, idpName string) ([]supervisorconfigv1alpha1.FederationDomainIdentityProvider, string) {
				displayName := "my oidc idp"
				return []supervisorconfigv1alpha1.FederationDomainIdentityProvider{
						{
							DisplayName: displayName,
							ObjectRef: corev1.TypedLocalObjectReference{
								APIGroup: ptr.To("idp.supervisor." + env.APIGroupSuffix),
								Kind:     "OIDCIdentityProvider",
								Name:     idpName,
							},
						},
					},
					"" // return an empty string be used as the pinniped_idp_name param's value in the authorize request,
				// which should cause the authorize endpoint to show the IDP chooser page
			},
			createOIDCClient: func(t *testing.T, callbackURL string) (string, string) {
				return testlib.CreateOIDCClient(t, supervisorconfigv1alpha1.OIDCClientSpec{
					AllowedRedirectURIs: []supervisorconfigv1alpha1.RedirectURI{supervisorconfigv1alpha1.RedirectURI(callbackURL)},
					AllowedGrantTypes:   []supervisorconfigv1alpha1.GrantType{"authorization_code", "urn:ietf:params:oauth:grant-type:token-exchange", "refresh_token"},
					AllowedScopes:       []supervisorconfigv1alpha1.Scope{"openid", "offline_access", "pinniped:request-audience", "username", "groups"},
				}, supervisorconfigv1alpha1.OIDCClientPhaseReady)
			},
			requestAuthorization: requestAuthorizationUsingBrowserAuthcodeFlowOIDCWithIDPChooserPage,
			wantDownstreamIDTokenSubjectToMatch: "^" +
				regexp.QuoteMeta(env.SupervisorUpstreamOIDC.Issuer) +
				regexp.QuoteMeta("?idpName="+url.QueryEscape("my oidc idp")) +
				regexp.QuoteMeta("&sub=") + ".+" +
				"$",
			wantDownstreamIDTokenUsernameToMatch: func(_ string) string { return "^" + regexp.QuoteMeta(env.SupervisorUpstreamOIDC.Username) + "$" },
			wantDownstreamIDTokenGroups:          env.SupervisorUpstreamOIDC.ExpectedGroups,
		},
		{
			name:      "oidc upstream with downstream dynamic client happy path, requesting all scopes, with additional claims",
			maybeSkip: skipNever,
			createIDP: func(t *testing.T) string {
				spec := basicOIDCIdentityProviderSpec()
				spec.Claims = idpv1alpha1.OIDCClaims{
					Username: env.SupervisorUpstreamOIDC.UsernameClaim,
					Groups:   env.SupervisorUpstreamOIDC.GroupsClaim,
					AdditionalClaimMappings: map[string]string{
						"upstream_issuer✅":  "iss",
						"upstream_username": env.SupervisorUpstreamOIDC.UsernameClaim,
						"not_existing":      "not_existing_upstream_claim",
						"upstream_groups":   env.SupervisorUpstreamOIDC.GroupsClaim,
					},
				}
				spec.AuthorizationConfig = idpv1alpha1.OIDCAuthorizationConfig{
					AdditionalScopes: env.SupervisorUpstreamOIDC.AdditionalScopes,
				}
				return testlib.CreateTestOIDCIdentityProvider(t, spec, idpv1alpha1.PhaseReady).Name
			},
			createOIDCClient: func(t *testing.T, callbackURL string) (string, string) {
				return testlib.CreateOIDCClient(t, supervisorconfigv1alpha1.OIDCClientSpec{
					AllowedRedirectURIs: []supervisorconfigv1alpha1.RedirectURI{supervisorconfigv1alpha1.RedirectURI(callbackURL)},
					AllowedGrantTypes:   []supervisorconfigv1alpha1.GrantType{"authorization_code", "urn:ietf:params:oauth:grant-type:token-exchange", "refresh_token"},
					AllowedScopes:       []supervisorconfigv1alpha1.Scope{"openid", "offline_access", "pinniped:request-audience", "username", "groups"},
				}, supervisorconfigv1alpha1.OIDCClientPhaseReady)
			},
			requestAuthorization:                 requestAuthorizationUsingBrowserAuthcodeFlowOIDC,
			wantDownstreamIDTokenSubjectToMatch:  expectedIDTokenSubjectRegexForUpstreamOIDC,
			wantDownstreamIDTokenUsernameToMatch: func(_ string) string { return "^" + regexp.QuoteMeta(env.SupervisorUpstreamOIDC.Username) + "$" },
			wantDownstreamIDTokenGroups:          env.SupervisorUpstreamOIDC.ExpectedGroups,
			wantDownstreamIDTokenAdditionalClaims: wantGroupsInAdditionalClaimsIfGroupsExist(map[string]any{
				"upstream_issuer✅":  env.SupervisorUpstreamOIDC.Issuer,
				"upstream_username": env.SupervisorUpstreamOIDC.Username,
			}, "upstream_groups", env.SupervisorUpstreamOIDC.ExpectedGroups),
		},
		{
			name:      "ldap upstream with downstream dynamic client happy path, requesting all scopes",
			maybeSkip: skipLDAPTests,
			createIDP: func(t *testing.T) string {
				idp, _ := createLDAPIdentityProvider(t, nil)
				return idp.Name
			},
			createOIDCClient: func(t *testing.T, callbackURL string) (string, string) {
				return testlib.CreateOIDCClient(t, supervisorconfigv1alpha1.OIDCClientSpec{
					AllowedRedirectURIs: []supervisorconfigv1alpha1.RedirectURI{supervisorconfigv1alpha1.RedirectURI(callbackURL)},
					AllowedGrantTypes:   []supervisorconfigv1alpha1.GrantType{"authorization_code", "urn:ietf:params:oauth:grant-type:token-exchange", "refresh_token"},
					AllowedScopes:       []supervisorconfigv1alpha1.Scope{"openid", "offline_access", "pinniped:request-audience", "username", "groups"},
				}, supervisorconfigv1alpha1.OIDCClientPhaseReady)
			},
			testUser: func(t *testing.T) (string, string) {
				// return the username and password of the existing user that we want to use for this test
				return env.SupervisorUpstreamLDAP.TestUserMailAttributeValue, // username to present to server during login
					env.SupervisorUpstreamLDAP.TestUserPassword // password to present to server during login
			},
			requestAuthorization:                requestAuthorizationUsingBrowserAuthcodeFlowLDAP,
			wantDownstreamIDTokenSubjectToMatch: expectedIDTokenSubjectRegexForUpstreamLDAP,
			// the ID token Username should have been pulled from the requested UserSearch.Attributes.Username attribute
			wantDownstreamIDTokenUsernameToMatch: func(_ string) string {
				return "^" + regexp.QuoteMeta(env.SupervisorUpstreamLDAP.TestUserMailAttributeValue) + "$"
			},
			wantDownstreamIDTokenGroups: env.SupervisorUpstreamLDAP.TestUserDirectGroupsDNs,
		},
		{
			name:      "ldap upstream with downstream dynamic client when dynamic client is not allowed to use the token exchange grant type, causes token exchange error",
			maybeSkip: skipLDAPTests,
			createIDP: func(t *testing.T) string {
				idp, _ := createLDAPIdentityProvider(t, nil)
				return idp.Name
			},
			createOIDCClient: func(t *testing.T, callbackURL string) (string, string) {
				return testlib.CreateOIDCClient(t, supervisorconfigv1alpha1.OIDCClientSpec{
					AllowedRedirectURIs: []supervisorconfigv1alpha1.RedirectURI{supervisorconfigv1alpha1.RedirectURI(callbackURL)},
					AllowedGrantTypes:   []supervisorconfigv1alpha1.GrantType{"authorization_code", "refresh_token"},        // token exchange grant type not allowed
					AllowedScopes:       []supervisorconfigv1alpha1.Scope{"openid", "offline_access", "username", "groups"}, // a validation requires that we also disallow the pinniped:request-audience scope
				}, supervisorconfigv1alpha1.OIDCClientPhaseReady)
			},
			testUser: func(t *testing.T) (string, string) {
				// return the username and password of the existing user that we want to use for this test
				return env.SupervisorUpstreamLDAP.TestUserMailAttributeValue, // username to present to server during login
					env.SupervisorUpstreamLDAP.TestUserPassword // password to present to server during login
			},
			downstreamScopes:     []string{"openid", "offline_access", "username", "groups"}, // does not request (or expect) pinniped:request-audience token exchange scope
			requestAuthorization: requestAuthorizationUsingBrowserAuthcodeFlowLDAP,
			// the ID token Username should have been pulled from the requested UserSearch.Attributes.Username attribute
			wantDownstreamIDTokenUsernameToMatch: func(_ string) string {
				return "^" + regexp.QuoteMeta(env.SupervisorUpstreamLDAP.TestUserMailAttributeValue) + "$"
			},
			wantDownstreamIDTokenGroups: env.SupervisorUpstreamLDAP.TestUserDirectGroupsDNs,
			wantTokenExchangeResponse: func(t *testing.T, status int, body string) { // can't do token exchanges without the token exchange grant type
				require.Equal(t, http.StatusBadRequest, status)
				require.Equal(t,
					`{"error":"unauthorized_client","error_description":"The client is not authorized to request a token using this method. `+
						`The OAuth 2.0 Client is not allowed to use token exchange grant 'urn:ietf:params:oauth:grant-type:token-exchange'."}`,
					body)
			},
		},
		{
			name:      "ldap upstream with downstream dynamic client when dynamic client that does not request the pinniped:request-audience scope, causes token exchange error",
			maybeSkip: skipLDAPTests,
			createIDP: func(t *testing.T) string {
				idp, _ := createLDAPIdentityProvider(t, nil)
				return idp.Name
			},
			createOIDCClient: func(t *testing.T, callbackURL string) (string, string) {
				return testlib.CreateOIDCClient(t, supervisorconfigv1alpha1.OIDCClientSpec{
					AllowedRedirectURIs: []supervisorconfigv1alpha1.RedirectURI{supervisorconfigv1alpha1.RedirectURI(callbackURL)},
					AllowedGrantTypes:   []supervisorconfigv1alpha1.GrantType{"authorization_code", "urn:ietf:params:oauth:grant-type:token-exchange", "refresh_token"},
					AllowedScopes:       []supervisorconfigv1alpha1.Scope{"openid", "offline_access", "pinniped:request-audience", "username", "groups"},
				}, supervisorconfigv1alpha1.OIDCClientPhaseReady)
			},
			testUser: func(t *testing.T) (string, string) {
				// return the username and password of the existing user that we want to use for this test
				return env.SupervisorUpstreamLDAP.TestUserMailAttributeValue, // username to present to server during login
					env.SupervisorUpstreamLDAP.TestUserPassword // password to present to server during login
			},
			downstreamScopes:     []string{"openid", "offline_access", "username", "groups"}, // does not request (or expect) pinniped:request-audience token exchange scope
			requestAuthorization: requestAuthorizationUsingBrowserAuthcodeFlowLDAP,
			// the ID token Username should have been pulled from the requested UserSearch.Attributes.Username attribute
			wantDownstreamIDTokenUsernameToMatch: func(_ string) string {
				return "^" + regexp.QuoteMeta(env.SupervisorUpstreamLDAP.TestUserMailAttributeValue) + "$"
			},
			wantDownstreamIDTokenGroups: env.SupervisorUpstreamLDAP.TestUserDirectGroupsDNs,
			wantTokenExchangeResponse: func(t *testing.T, status int, body string) { // can't do token exchanges without the pinniped:request-audience token exchange scope
				require.Equal(t, http.StatusForbidden, status)
				require.Equal(t,
					`{"error":"access_denied","error_description":"The resource owner or authorization server denied the request. `+
						`Missing the 'pinniped:request-audience' scope."}`,
					body)
			},
		},
		{
			name:      "ldap upstream with downstream dynamic client when dynamic client is not allowed to request username but requests username anyway, causes authorization error",
			maybeSkip: skipLDAPTests,
			createIDP: func(t *testing.T) string {
				idp, _ := createLDAPIdentityProvider(t, nil)
				return idp.Name
			},
			createOIDCClient: func(t *testing.T, callbackURL string) (string, string) {
				return testlib.CreateOIDCClient(t, supervisorconfigv1alpha1.OIDCClientSpec{
					AllowedRedirectURIs: []supervisorconfigv1alpha1.RedirectURI{supervisorconfigv1alpha1.RedirectURI(callbackURL)},
					AllowedGrantTypes:   []supervisorconfigv1alpha1.GrantType{"authorization_code", "refresh_token"}, // token exchange not allowed (required to exclude groups scope)
					AllowedScopes:       []supervisorconfigv1alpha1.Scope{"openid", "offline_access", "groups"},      // username not allowed
				}, supervisorconfigv1alpha1.OIDCClientPhaseReady)
			},
			testUser: func(t *testing.T) (string, string) {
				// return the username and password of the existing user that we want to use for this test
				return env.SupervisorUpstreamLDAP.TestUserMailAttributeValue, // username to present to server during login
					env.SupervisorUpstreamLDAP.TestUserPassword // password to present to server during login
			},
			downstreamScopes: []string{"openid", "offline_access", "username"}, // request username, even though the client is not allowed to request it
			// Should have been immediately redirected back to the local callback server with an error in this case,
			// since we requested a scope that the client is not allowed to request. The login UI page is never shown.
			requestAuthorization:              requestAuthorizationAndExpectImmediateRedirectToCallback,
			wantAuthorizationErrorDescription: "The requested scope is invalid, unknown, or malformed. The OAuth 2.0 Client is not allowed to request scope 'username'.",
			wantAuthorizationErrorType:        "invalid_scope",
		},
		{
			name:      "ldap upstream with downstream dynamic client when dynamic client is not allowed to request groups but requests groups anyway, causes authorization error",
			maybeSkip: skipLDAPTests,
			createIDP: func(t *testing.T) string {
				idp, _ := createLDAPIdentityProvider(t, nil)
				return idp.Name
			},
			createOIDCClient: func(t *testing.T, callbackURL string) (string, string) {
				return testlib.CreateOIDCClient(t, supervisorconfigv1alpha1.OIDCClientSpec{
					AllowedRedirectURIs: []supervisorconfigv1alpha1.RedirectURI{supervisorconfigv1alpha1.RedirectURI(callbackURL)},
					AllowedGrantTypes:   []supervisorconfigv1alpha1.GrantType{"authorization_code", "refresh_token"}, // token exchange not allowed (required to exclude groups scope)
					AllowedScopes:       []supervisorconfigv1alpha1.Scope{"openid", "offline_access", "username"},    // groups not allowed
				}, supervisorconfigv1alpha1.OIDCClientPhaseReady)
			},
			testUser: func(t *testing.T) (string, string) {
				// return the username and password of the existing user that we want to use for this test
				return env.SupervisorUpstreamLDAP.TestUserMailAttributeValue, // username to present to server during login
					env.SupervisorUpstreamLDAP.TestUserPassword // password to present to server during login
			},
			downstreamScopes: []string{"openid", "offline_access", "groups"}, // request groups, even though the client is not allowed to request it
			// Should have been immediately redirected back to the local callback server with an error in this case,
			// since we requested a scope that the client is not allowed to request. The login UI page is never shown.
			requestAuthorization:              requestAuthorizationAndExpectImmediateRedirectToCallback,
			wantAuthorizationErrorDescription: "The requested scope is invalid, unknown, or malformed. The OAuth 2.0 Client is not allowed to request scope 'groups'.",
			wantAuthorizationErrorType:        "invalid_scope",
		},
		{
			name:      "ldap upstream with downstream dynamic client when dynamic client does not request groups happy path",
			maybeSkip: skipLDAPTests,
			createIDP: func(t *testing.T) string {
				idp, _ := createLDAPIdentityProvider(t, nil)
				return idp.Name
			},
			createOIDCClient: func(t *testing.T, callbackURL string) (string, string) {
				return testlib.CreateOIDCClient(t, supervisorconfigv1alpha1.OIDCClientSpec{
					AllowedRedirectURIs: []supervisorconfigv1alpha1.RedirectURI{supervisorconfigv1alpha1.RedirectURI(callbackURL)},
					AllowedGrantTypes:   []supervisorconfigv1alpha1.GrantType{"authorization_code", "urn:ietf:params:oauth:grant-type:token-exchange", "refresh_token"},
					AllowedScopes:       []supervisorconfigv1alpha1.Scope{"openid", "offline_access", "pinniped:request-audience", "username", "groups"},
				}, supervisorconfigv1alpha1.OIDCClientPhaseReady)
			},
			testUser: func(t *testing.T) (string, string) {
				// return the username and password of the existing user that we want to use for this test
				return env.SupervisorUpstreamLDAP.TestUserMailAttributeValue, // username to present to server during login
					env.SupervisorUpstreamLDAP.TestUserPassword // password to present to server during login
			},
			downstreamScopes:                    []string{"openid", "pinniped:request-audience", "offline_access", "username"}, // do not request (or expect) groups
			requestAuthorization:                requestAuthorizationUsingBrowserAuthcodeFlowLDAP,
			wantDownstreamIDTokenSubjectToMatch: expectedIDTokenSubjectRegexForUpstreamLDAP,
			// the ID token Username should have been pulled from the requested UserSearch.Attributes.Username attribute
			wantDownstreamIDTokenUsernameToMatch: func(_ string) string {
				return "^" + regexp.QuoteMeta(env.SupervisorUpstreamLDAP.TestUserMailAttributeValue) + "$"
			},
			wantDownstreamIDTokenGroups: nil, // did not request groups, so should not have got any groups
		},
		{
			name:      "ldap upstream with downstream dynamic client when dynamic client does not request username, is allowed to auth but cannot do token exchange",
			maybeSkip: skipLDAPTests,
			createIDP: func(t *testing.T) string {
				idp, _ := createLDAPIdentityProvider(t, nil)
				return idp.Name
			},
			createOIDCClient: func(t *testing.T, callbackURL string) (string, string) {
				return testlib.CreateOIDCClient(t, supervisorconfigv1alpha1.OIDCClientSpec{
					AllowedRedirectURIs: []supervisorconfigv1alpha1.RedirectURI{supervisorconfigv1alpha1.RedirectURI(callbackURL)},
					AllowedGrantTypes:   []supervisorconfigv1alpha1.GrantType{"authorization_code", "urn:ietf:params:oauth:grant-type:token-exchange", "refresh_token"},
					AllowedScopes:       []supervisorconfigv1alpha1.Scope{"openid", "offline_access", "pinniped:request-audience", "username", "groups"},
				}, supervisorconfigv1alpha1.OIDCClientPhaseReady)
			},
			testUser: func(t *testing.T) (string, string) {
				// return the username and password of the existing user that we want to use for this test
				return env.SupervisorUpstreamLDAP.TestUserMailAttributeValue, // username to present to server during login
					env.SupervisorUpstreamLDAP.TestUserPassword // password to present to server during login
			},
			downstreamScopes:                    []string{"openid", "pinniped:request-audience", "offline_access", "groups"}, // do not request (or expect) username
			requestAuthorization:                requestAuthorizationUsingBrowserAuthcodeFlowLDAP,
			wantDownstreamIDTokenSubjectToMatch: expectedIDTokenSubjectRegexForUpstreamLDAP,
			wantDownstreamIDTokenUsernameToMatch: func(_ string) string {
				return "" // username should not exist as a claim since we did not request it
			},
			wantDownstreamIDTokenGroups: env.SupervisorUpstreamLDAP.TestUserDirectGroupsDNs,
			wantTokenExchangeResponse: func(t *testing.T, status int, body string) { // can't do token exchanges without a username
				require.Equal(t, http.StatusForbidden, status)
				require.Equal(t,
					`{"error":"access_denied","error_description":"The resource owner or authorization server denied the request. `+
						`No username found in session. Ensure that the 'username' scope was requested and granted at the authorization endpoint."}`,
					body)
			},
		},
		{
			name:      "ldap upstream with downstream dynamic client when dynamic client is not allowed to request username or groups and does not request them, is allowed to auth but cannot do token exchange",
			maybeSkip: skipLDAPTests,
			createIDP: func(t *testing.T) string {
				idp, _ := createLDAPIdentityProvider(t, nil)
				return idp.Name
			},
			createOIDCClient: func(t *testing.T, callbackURL string) (string, string) {
				return testlib.CreateOIDCClient(t, supervisorconfigv1alpha1.OIDCClientSpec{
					AllowedRedirectURIs: []supervisorconfigv1alpha1.RedirectURI{supervisorconfigv1alpha1.RedirectURI(callbackURL)},
					AllowedGrantTypes:   []supervisorconfigv1alpha1.GrantType{"authorization_code", "refresh_token"},
					AllowedScopes:       []supervisorconfigv1alpha1.Scope{"openid", "offline_access"}, // validations require that when username/groups are excluded, then token exchange must also not be allowed
				}, supervisorconfigv1alpha1.OIDCClientPhaseReady)
			},
			testUser: func(t *testing.T) (string, string) {
				// return the username and password of the existing user that we want to use for this test
				return env.SupervisorUpstreamLDAP.TestUserMailAttributeValue, // username to present to server during login
					env.SupervisorUpstreamLDAP.TestUserPassword // password to present to server during login
			},
			downstreamScopes:                    []string{"openid", "offline_access"}, // do not request (or expect) pinniped:request-audience or username or groups
			requestAuthorization:                requestAuthorizationUsingBrowserAuthcodeFlowLDAP,
			wantDownstreamIDTokenSubjectToMatch: expectedIDTokenSubjectRegexForUpstreamLDAP,
			wantDownstreamIDTokenUsernameToMatch: func(_ string) string {
				return "" // username should not exist as a claim since we did not request it
			},
			wantDownstreamIDTokenGroups: nil, // did not request groups, so should not have got any groups
			wantTokenExchangeResponse: func(t *testing.T, status int, body string) { // can't do token exchanges without the token exchange grant type
				require.Equal(t, http.StatusBadRequest, status)
				require.Equal(t,
					`{"error":"unauthorized_client","error_description":"The client is not authorized to request a token using this method. `+
						`The OAuth 2.0 Client is not allowed to use token exchange grant 'urn:ietf:params:oauth:grant-type:token-exchange'."}`,
					body)
			},
		},
		{
			name:      "active directory with all default options with downstream dynamic client happy path",
			maybeSkip: skipActiveDirectoryTests,
			createIDP: func(t *testing.T) string {
				idp, _ := createActiveDirectoryIdentityProvider(t, nil)
				return idp.Name
			},
			createOIDCClient: func(t *testing.T, callbackURL string) (string, string) {
				return testlib.CreateOIDCClient(t, supervisorconfigv1alpha1.OIDCClientSpec{
					AllowedRedirectURIs: []supervisorconfigv1alpha1.RedirectURI{supervisorconfigv1alpha1.RedirectURI(callbackURL)},
					AllowedGrantTypes:   []supervisorconfigv1alpha1.GrantType{"authorization_code", "urn:ietf:params:oauth:grant-type:token-exchange", "refresh_token"},
					AllowedScopes:       []supervisorconfigv1alpha1.Scope{"openid", "offline_access", "pinniped:request-audience", "username", "groups"},
				}, supervisorconfigv1alpha1.OIDCClientPhaseReady)
			},
			testUser: func(t *testing.T) (string, string) {
				// return the username and password of the existing user that we want to use for this test
				return env.SupervisorUpstreamActiveDirectory.TestUserPrincipalNameValue, // username to present to server during login
					env.SupervisorUpstreamActiveDirectory.TestUserPassword // password to present to server during login
			},
			requestAuthorization:                requestAuthorizationUsingBrowserAuthcodeFlowLDAP,
			wantDownstreamIDTokenSubjectToMatch: expectedIDTokenSubjectRegexForUpstreamAD,
			// the ID token Username should have been pulled from the requested UserSearch.Attributes.Username attribute
			wantDownstreamIDTokenUsernameToMatch: func(_ string) string {
				return "^" + regexp.QuoteMeta(env.SupervisorUpstreamActiveDirectory.TestUserPrincipalNameValue) + "$"
			},
			wantDownstreamIDTokenGroups: env.SupervisorUpstreamActiveDirectory.TestUserIndirectGroupsSAMAccountPlusDomainNames,
		},
		{
			name:      "ldap upstream with downstream dynamic client, failed client authentication",
			maybeSkip: skipLDAPTests,
			createIDP: func(t *testing.T) string {
				idp, _ := createLDAPIdentityProvider(t, nil)
				return idp.Name
			},
			createOIDCClient: func(t *testing.T, callbackURL string) (string, string) {
				clientID, _ := testlib.CreateOIDCClient(t, supervisorconfigv1alpha1.OIDCClientSpec{
					AllowedRedirectURIs: []supervisorconfigv1alpha1.RedirectURI{supervisorconfigv1alpha1.RedirectURI(callbackURL)},
					AllowedGrantTypes:   []supervisorconfigv1alpha1.GrantType{"authorization_code", "urn:ietf:params:oauth:grant-type:token-exchange", "refresh_token"},
					AllowedScopes:       []supervisorconfigv1alpha1.Scope{"openid", "offline_access", "pinniped:request-audience", "username", "groups"},
				}, supervisorconfigv1alpha1.OIDCClientPhaseReady)
				return clientID, "wrong-client-secret"
			},
			testUser: func(t *testing.T) (string, string) {
				// return the username and password of the existing user that we want to use for this test
				return env.SupervisorUpstreamLDAP.TestUserMailAttributeValue, // username to present to server during login
					env.SupervisorUpstreamLDAP.TestUserPassword // password to present to server during login
			},
			requestAuthorization:      requestAuthorizationUsingBrowserAuthcodeFlowLDAP,
			wantAuthcodeExchangeError: `oauth2: "invalid_client" "Client authentication failed (e.g., unknown client, no client authentication included, or unsupported authentication method)."`,
		},
		{
			name:      "oidc browser flow with custom username and groups claim settings with identity transformations",
			maybeSkip: skipNever,
			createIDP: func(t *testing.T) string {
				spec := basicOIDCIdentityProviderSpec()
				spec.Claims = idpv1alpha1.OIDCClaims{
					Username: env.SupervisorUpstreamOIDC.UsernameClaim,
					Groups:   env.SupervisorUpstreamOIDC.GroupsClaim,
				}
				spec.AuthorizationConfig = idpv1alpha1.OIDCAuthorizationConfig{
					AdditionalScopes: env.SupervisorUpstreamOIDC.AdditionalScopes,
				}
				return testlib.CreateTestOIDCIdentityProvider(t, spec, idpv1alpha1.PhaseReady).Name
			},
			federationDomainIDPs: func(t *testing.T, idpName string) ([]supervisorconfigv1alpha1.FederationDomainIdentityProvider, string) {
				displayName := "my oidc idp"
				return []supervisorconfigv1alpha1.FederationDomainIdentityProvider{
					{
						DisplayName: displayName,
						ObjectRef: corev1.TypedLocalObjectReference{
							APIGroup: ptr.To("idp.supervisor." + env.APIGroupSuffix),
							Kind:     "OIDCIdentityProvider",
							Name:     idpName,
						},
						Transforms: supervisorconfigv1alpha1.FederationDomainTransforms{
							Expressions: []supervisorconfigv1alpha1.FederationDomainTransformsExpression{
								{
									Type: "username/v1",
									Expression: fmt.Sprintf(`username == "%s" ? "username-prefix:" + username : username`,
										env.SupervisorUpstreamOIDC.Username),
								},
								{
									Type:       "groups/v1",
									Expression: `groups.map(g, "group-prefix:" + g)`,
								},
							},
						},
					},
				}, displayName
			},
			requestAuthorization: requestAuthorizationUsingBrowserAuthcodeFlowOIDC,
			wantDownstreamIDTokenSubjectToMatch: "^" +
				regexp.QuoteMeta(env.SupervisorUpstreamOIDC.Issuer) +
				regexp.QuoteMeta("?idpName="+url.QueryEscape("my oidc idp")) +
				regexp.QuoteMeta("&sub=") + ".+" +
				"$",
			wantDownstreamIDTokenUsernameToMatch: func(_ string) string {
				return "^" + regexp.QuoteMeta("username-prefix:"+env.SupervisorUpstreamOIDC.Username) + "$"
			},
			wantDownstreamIDTokenGroups: testutil.AddPrefixToEach("group-prefix:", env.SupervisorUpstreamOIDC.ExpectedGroups),
			editRefreshSessionDataWithoutBreaking: func(t *testing.T, sessionData *psession.PinnipedSession, _, _ string) []string {
				// Even if we update the groups to some names that did not come from the OIDC server,
				// we expect that it will revert to the real groups from the OIDC server after we refresh.
				// However if there are no expected groups then they will not update, so we should skip this.
				if len(env.SupervisorUpstreamOIDC.ExpectedGroups) > 0 {
					initialGroupMembership := []string{"some-wrong-group", "some-other-group"}
					sessionData.Custom.UpstreamGroups = initialGroupMembership         // upstream group names in session
					sessionData.Fosite.Claims.Extra["groups"] = initialGroupMembership // downstream group names in session
				}
				return testutil.AddPrefixToEach("group-prefix:", env.SupervisorUpstreamOIDC.ExpectedGroups)
			},
			breakRefreshSessionData: func(t *testing.T, pinnipedSession *psession.PinnipedSession, _, _ string) {
				customSessionData := pinnipedSession.Custom
				// Simulate what happens when the transformations choose a different downstream username during refresh
				// compared to what they chose during the initial login, by changing what they decided during the initial login.
				customSessionData.Username = "some-different-downstream-username"
			},
		},
		{
			name:      "ldap CLI flow with email as username and groups names as DNs and using an LDAP provider which supports TLS with identity transformations",
			maybeSkip: skipLDAPTests,
			createIDP: func(t *testing.T) string {
				idp, _ := createLDAPIdentityProvider(t, nil)
				return idp.Name
			},
			federationDomainIDPs: func(t *testing.T, idpName string) ([]supervisorconfigv1alpha1.FederationDomainIdentityProvider, string) {
				displayName := "my ldap idp"
				return []supervisorconfigv1alpha1.FederationDomainIdentityProvider{
					{
						DisplayName: displayName,
						ObjectRef: corev1.TypedLocalObjectReference{
							APIGroup: ptr.To("idp.supervisor." + env.APIGroupSuffix),
							Kind:     "LDAPIdentityProvider",
							Name:     idpName,
						},
						Transforms: supervisorconfigv1alpha1.FederationDomainTransforms{
							Expressions: []supervisorconfigv1alpha1.FederationDomainTransformsExpression{
								{
									Type: "username/v1",
									Expression: fmt.Sprintf(`username == "%s" ? "username-prefix:" + username : username`,
										env.SupervisorUpstreamLDAP.TestUserMailAttributeValue),
								},
								{
									Type:       "groups/v1",
									Expression: `groups.map(g, "group-prefix:" + g)`,
								},
							},
						},
					},
				}, displayName
			},
			requestAuthorization: func(t *testing.T, _, downstreamAuthorizeURL, _, _, _ string, httpClient *http.Client) {
				requestAuthorizationUsingCLIPasswordFlow(t,
					downstreamAuthorizeURL,
					env.SupervisorUpstreamLDAP.TestUserMailAttributeValue, // username to present to server during login
					env.SupervisorUpstreamLDAP.TestUserPassword,           // password to present to server during login
					httpClient,
					false,
				)
			},
			editRefreshSessionDataWithoutBreaking: func(t *testing.T, sessionData *psession.PinnipedSession, _, _ string) []string {
				// Even if we update this group to the some names that did not come from the LDAP server,
				// we expect that it will return to the real groups from the LDAP server after we refresh.
				initialGroupMembership := []string{"some-wrong-group", "some-other-group"}
				sessionData.Custom.UpstreamGroups = initialGroupMembership         // upstream group names in session
				sessionData.Fosite.Claims.Extra["groups"] = initialGroupMembership // downstream group names in session
				return testutil.AddPrefixToEach("group-prefix:", env.SupervisorUpstreamLDAP.TestUserDirectGroupsDNs)
			},
			breakRefreshSessionData: func(t *testing.T, pinnipedSession *psession.PinnipedSession, _, _ string) {
				customSessionData := pinnipedSession.Custom
				// Simulate what happens when the transformations choose a different downstream username during refresh
				// compared to what they chose during the initial login, by changing what they decided during the initial login.
				customSessionData.Username = "some-different-downstream-username"
			},
			wantDownstreamIDTokenSubjectToMatch: "^" +
				regexp.QuoteMeta("ldaps://"+env.SupervisorUpstreamLDAP.Host+"?base="+url.QueryEscape(env.SupervisorUpstreamLDAP.UserSearchBase)) +
				regexp.QuoteMeta("&idpName="+url.QueryEscape("my ldap idp")) +
				regexp.QuoteMeta("&sub="+base64.RawURLEncoding.EncodeToString([]byte(env.SupervisorUpstreamLDAP.TestUserUniqueIDAttributeValue))) +
				"$",
			// the ID token Username should have been pulled from the requested UserSearch.Attributes.Username attribute and then transformed
			wantDownstreamIDTokenUsernameToMatch: func(_ string) string {
				return "^" + regexp.QuoteMeta("username-prefix:"+env.SupervisorUpstreamLDAP.TestUserMailAttributeValue) + "$"
			},
			wantDownstreamIDTokenGroups: testutil.AddPrefixToEach("group-prefix:", env.SupervisorUpstreamLDAP.TestUserDirectGroupsDNs),
		},
		{
			name:      "ldap browser flow with email as username and groups names as DNs and using an LDAP provider which supports TLS with identity transformations",
			maybeSkip: skipLDAPTests,
			createIDP: func(t *testing.T) string {
				idp, _ := createLDAPIdentityProvider(t, nil)
				return idp.Name
			},
			federationDomainIDPs: func(t *testing.T, idpName string) ([]supervisorconfigv1alpha1.FederationDomainIdentityProvider, string) {
				displayName := "my ldap idp"
				return []supervisorconfigv1alpha1.FederationDomainIdentityProvider{
					{
						DisplayName: displayName,
						ObjectRef: corev1.TypedLocalObjectReference{
							APIGroup: ptr.To("idp.supervisor." + env.APIGroupSuffix),
							Kind:     "LDAPIdentityProvider",
							Name:     idpName,
						},
						Transforms: supervisorconfigv1alpha1.FederationDomainTransforms{
							Expressions: []supervisorconfigv1alpha1.FederationDomainTransformsExpression{
								{
									Type: "username/v1",
									Expression: fmt.Sprintf(`username == "%s" ? "username-prefix:" + username : username`,
										env.SupervisorUpstreamLDAP.TestUserMailAttributeValue),
								},
								{
									Type:       "groups/v1",
									Expression: `groups.map(g, "group-prefix:" + g)`,
								},
							},
						},
					},
				}, displayName
			},
			testUser: func(t *testing.T) (string, string) {
				// return the username and password of the existing user that we want to use for this test
				return env.SupervisorUpstreamLDAP.TestUserMailAttributeValue, // username to present to server during login
					env.SupervisorUpstreamLDAP.TestUserPassword // password to present to server during login
			},
			requestAuthorization: requestAuthorizationUsingBrowserAuthcodeFlowLDAP,
			editRefreshSessionDataWithoutBreaking: func(t *testing.T, sessionData *psession.PinnipedSession, _, _ string) []string {
				// Even if we update this group to the some names that did not come from the LDAP server,
				// we expect that it will return to the real groups from the LDAP server after we refresh.
				initialGroupMembership := []string{"some-wrong-group", "some-other-group"}
				sessionData.Custom.UpstreamGroups = initialGroupMembership         // upstream group names in session
				sessionData.Fosite.Claims.Extra["groups"] = initialGroupMembership // downstream group names in session
				return testutil.AddPrefixToEach("group-prefix:", env.SupervisorUpstreamLDAP.TestUserDirectGroupsDNs)
			},
			breakRefreshSessionData: func(t *testing.T, pinnipedSession *psession.PinnipedSession, _, _ string) {
				customSessionData := pinnipedSession.Custom
				// Simulate what happens when the transformations choose a different downstream username during refresh
				// compared to what they chose during the initial login, by changing what they decided during the initial login.
				customSessionData.Username = "some-different-downstream-username"
			},
			wantDownstreamIDTokenSubjectToMatch: "^" +
				regexp.QuoteMeta("ldaps://"+env.SupervisorUpstreamLDAP.Host+"?base="+url.QueryEscape(env.SupervisorUpstreamLDAP.UserSearchBase)) +
				regexp.QuoteMeta("&idpName="+url.QueryEscape("my ldap idp")) +
				regexp.QuoteMeta("&sub="+base64.RawURLEncoding.EncodeToString([]byte(env.SupervisorUpstreamLDAP.TestUserUniqueIDAttributeValue))) +
				"$",
			// the ID token Username should have been pulled from the requested UserSearch.Attributes.Username attribute and then transformed
			wantDownstreamIDTokenUsernameToMatch: func(_ string) string {
				return "^" + regexp.QuoteMeta("username-prefix:"+env.SupervisorUpstreamLDAP.TestUserMailAttributeValue) + "$"
			},
			wantDownstreamIDTokenGroups: testutil.AddPrefixToEach("group-prefix:", env.SupervisorUpstreamLDAP.TestUserDirectGroupsDNs),
		},
		{
			name:      "active directory CLI flow with all default options with identity transformations",
			maybeSkip: skipActiveDirectoryTests,
			createIDP: func(t *testing.T) string {
				idp, _ := createActiveDirectoryIdentityProvider(t, nil)
				return idp.Name
			},
			federationDomainIDPs: func(t *testing.T, idpName string) ([]supervisorconfigv1alpha1.FederationDomainIdentityProvider, string) {
				displayName := "my ad idp"
				return []supervisorconfigv1alpha1.FederationDomainIdentityProvider{
					{
						DisplayName: displayName,
						ObjectRef: corev1.TypedLocalObjectReference{
							APIGroup: ptr.To("idp.supervisor." + env.APIGroupSuffix),
							Kind:     "ActiveDirectoryIdentityProvider",
							Name:     idpName,
						},
						Transforms: supervisorconfigv1alpha1.FederationDomainTransforms{
							Expressions: []supervisorconfigv1alpha1.FederationDomainTransformsExpression{
								{
									Type: "username/v1",
									Expression: fmt.Sprintf(`username == "%s" ? "username-prefix:" + username : username`,
										env.SupervisorUpstreamActiveDirectory.TestUserPrincipalNameValue),
								},
								{
									Type:       "groups/v1",
									Expression: `groups.map(g, "group-prefix:" + g)`,
								},
							},
						},
					},
				}, displayName
			},
			requestAuthorization: func(t *testing.T, _, downstreamAuthorizeURL, _, _, _ string, httpClient *http.Client) {
				requestAuthorizationUsingCLIPasswordFlow(t,
					downstreamAuthorizeURL,
					env.SupervisorUpstreamActiveDirectory.TestUserPrincipalNameValue, // username to present to server during login
					env.SupervisorUpstreamActiveDirectory.TestUserPassword,           // password to present to server during login
					httpClient,
					false,
				)
			},
			editRefreshSessionDataWithoutBreaking: func(t *testing.T, sessionData *psession.PinnipedSession, _, _ string) []string {
				// Even if we update this group to the some names that did not come from the AD server,
				// we expect that it will return to the real groups from the AD server after we refresh.
				initialGroupMembership := []string{"some-wrong-group", "some-other-group"}
				sessionData.Custom.UpstreamGroups = initialGroupMembership         // upstream group names in session
				sessionData.Fosite.Claims.Extra["groups"] = initialGroupMembership // downstream group names in session
				return testutil.AddPrefixToEach("group-prefix:", env.SupervisorUpstreamActiveDirectory.TestUserIndirectGroupsSAMAccountPlusDomainNames)
			},
			breakRefreshSessionData: func(t *testing.T, pinnipedSession *psession.PinnipedSession, _, _ string) {
				customSessionData := pinnipedSession.Custom
				require.Equal(t, psession.ProviderTypeActiveDirectory, customSessionData.ProviderType)
				require.NotEmpty(t, customSessionData.ActiveDirectory.UserDN)
				// Simulate what happens when the transformations choose a different downstream username during refresh
				// compared to what they chose during the initial login, by changing what they decided during the initial login.
				customSessionData.Username = "some-different-downstream-username"
			},
			wantDownstreamIDTokenSubjectToMatch: "^" +
				regexp.QuoteMeta("ldaps://"+env.SupervisorUpstreamActiveDirectory.Host+"?base="+url.QueryEscape(env.SupervisorUpstreamActiveDirectory.DefaultNamingContextSearchBase)) +
				regexp.QuoteMeta("&idpName="+url.QueryEscape("my ad idp")) +
				regexp.QuoteMeta("&sub="+env.SupervisorUpstreamActiveDirectory.TestUserUniqueIDAttributeValue) +
				"$",
			// the ID token Username should have been pulled from the requested UserSearch.Attributes.Username attribute
			wantDownstreamIDTokenUsernameToMatch: func(_ string) string {
				return "^" + regexp.QuoteMeta("username-prefix:"+env.SupervisorUpstreamActiveDirectory.TestUserPrincipalNameValue) + "$"
			},
			wantDownstreamIDTokenGroups: testutil.AddPrefixToEach("group-prefix:", env.SupervisorUpstreamActiveDirectory.TestUserIndirectGroupsSAMAccountPlusDomainNames),
		},
		{
			name:      "active directory browser flow with all default options with identity transformations",
			maybeSkip: skipActiveDirectoryTests,
			createIDP: func(t *testing.T) string {
				idp, _ := createActiveDirectoryIdentityProvider(t, nil)
				return idp.Name
			},
			federationDomainIDPs: func(t *testing.T, idpName string) ([]supervisorconfigv1alpha1.FederationDomainIdentityProvider, string) {
				displayName := "my ad idp"
				return []supervisorconfigv1alpha1.FederationDomainIdentityProvider{
					{
						DisplayName: displayName,
						ObjectRef: corev1.TypedLocalObjectReference{
							APIGroup: ptr.To("idp.supervisor." + env.APIGroupSuffix),
							Kind:     "ActiveDirectoryIdentityProvider",
							Name:     idpName,
						},
						Transforms: supervisorconfigv1alpha1.FederationDomainTransforms{
							Expressions: []supervisorconfigv1alpha1.FederationDomainTransformsExpression{
								{
									Type: "username/v1",
									Expression: fmt.Sprintf(`username == "%s" ? "username-prefix:" + username : username`,
										env.SupervisorUpstreamActiveDirectory.TestUserPrincipalNameValue),
								},
								{
									Type:       "groups/v1",
									Expression: `groups.map(g, "group-prefix:" + g)`,
								},
							},
						},
					},
				}, displayName
			},
			testUser: func(t *testing.T) (string, string) {
				// return the username and password of the existing user that we want to use for this test
				return env.SupervisorUpstreamActiveDirectory.TestUserPrincipalNameValue, // username to present to server during login
					env.SupervisorUpstreamActiveDirectory.TestUserPassword // password to present to server during login
			},
			requestAuthorization: requestAuthorizationUsingBrowserAuthcodeFlowLDAP,
			editRefreshSessionDataWithoutBreaking: func(t *testing.T, sessionData *psession.PinnipedSession, _, _ string) []string {
				// Even if we update this group to the some names that did not come from the AD server,
				// we expect that it will return to the real groups from the AD server after we refresh.
				initialGroupMembership := []string{"some-wrong-group", "some-other-group"}
				sessionData.Custom.UpstreamGroups = initialGroupMembership         // upstream group names in session
				sessionData.Fosite.Claims.Extra["groups"] = initialGroupMembership // downstream group names in session
				return testutil.AddPrefixToEach("group-prefix:", env.SupervisorUpstreamActiveDirectory.TestUserIndirectGroupsSAMAccountPlusDomainNames)
			},
			breakRefreshSessionData: func(t *testing.T, pinnipedSession *psession.PinnipedSession, _, _ string) {
				customSessionData := pinnipedSession.Custom
				require.Equal(t, psession.ProviderTypeActiveDirectory, customSessionData.ProviderType)
				require.NotEmpty(t, customSessionData.ActiveDirectory.UserDN)
				// Simulate what happens when the transformations choose a different downstream username during refresh
				// compared to what they chose during the initial login, by changing what they decided during the initial login.
				customSessionData.Username = "some-different-downstream-username"
			},
			wantDownstreamIDTokenSubjectToMatch: "^" +
				regexp.QuoteMeta("ldaps://"+env.SupervisorUpstreamActiveDirectory.Host+"?base="+url.QueryEscape(env.SupervisorUpstreamActiveDirectory.DefaultNamingContextSearchBase)) +
				regexp.QuoteMeta("&idpName="+url.QueryEscape("my ad idp")) +
				regexp.QuoteMeta("&sub="+env.SupervisorUpstreamActiveDirectory.TestUserUniqueIDAttributeValue) +
				"$",
			// the ID token Username should have been pulled from the requested UserSearch.Attributes.Username attribute
			wantDownstreamIDTokenUsernameToMatch: func(_ string) string {
				return "^" + regexp.QuoteMeta("username-prefix:"+env.SupervisorUpstreamActiveDirectory.TestUserPrincipalNameValue) + "$"
			},
			wantDownstreamIDTokenGroups: testutil.AddPrefixToEach("group-prefix:", env.SupervisorUpstreamActiveDirectory.TestUserIndirectGroupsSAMAccountPlusDomainNames),
		},
	}

	// Append testcases for GitHub using a GitHub App as the client.
	tests = append(tests,
		supervisorLoginGithubTestcases(env,
			env.SupervisorUpstreamGithub.GithubAppClientID,
			env.SupervisorUpstreamGithub.GithubAppClientSecret,
			"using GitHub App as client",
			skipAnyGitHubTests)...,
	)

	// Append those same testcases for GitHub again, but this time using one of GitHub's old-style OAuth Apps as the client.
	tests = append(tests,
		supervisorLoginGithubTestcases(env,
			env.SupervisorUpstreamGithub.GithubOAuthAppClientID,
			env.SupervisorUpstreamGithub.GithubOAuthAppClientSecret,
			"using old-style GitHub OAuth App as client",
			skipGitHubOAuthAppTestsButRunOtherGitHubTests)...,
	)

	for _, test := range tests {
		tt := test
		t.Run(tt.name, func(t *testing.T) {
			tt.maybeSkip(t)

			testSupervisorLogin(
				t,
				tt.createIDP,
				tt.federationDomainIDPs,
				tt.requestAuthorization,
				tt.editRefreshSessionDataWithoutBreaking,
				tt.breakRefreshSessionData,
				tt.testUser,
				tt.createOIDCClient,
				tt.downstreamScopes,
				tt.requestTokenExchangeAud,
				tt.wantDownstreamScopes,
				tt.wantLocalhostCallbackToNeverHappen,
				tt.wantDownstreamIDTokenSubjectToMatch,
				tt.wantDownstreamIDTokenUsernameToMatch,
				tt.wantDownstreamIDTokenGroups,
				tt.wantDownstreamIDTokenAdditionalClaims,
				tt.wantDownstreamIDTokenLifetime,
				tt.wantAuthorizationErrorType,
				tt.wantAuthorizationErrorDescription,
				tt.wantAuthcodeExchangeError,
				tt.wantTokenExchangeResponse,
			)
		})
	}
}

<<<<<<< HEAD
func wantGroupsInAdditionalClaimsIfGroupsExist(additionalClaims map[string]any, wantGroupsAdditionalClaimName string, wantGroups []string) map[string]any {
=======
func supervisorLoginGithubTestcases(
	env *testlib.TestEnv,
	clientID string,
	clientSecret string,
	nameNote string,
	maybeSkip func(t *testing.T),
) []*supervisorLoginTestcase {
	basicGitHubIdentityProviderSpec := func(t *testing.T, clientID, clientSecret string) idpv1alpha1.GitHubIdentityProviderSpec {
		return idpv1alpha1.GitHubIdentityProviderSpec{
			AllowAuthentication: idpv1alpha1.GitHubAllowAuthenticationSpec{
				Organizations: idpv1alpha1.GitHubOrganizationsSpec{
					Policy: ptr.To(idpv1alpha1.GitHubAllowedAuthOrganizationsPolicyAllGitHubUsers),
				},
			},
			Client: idpv1alpha1.GitHubClientSpec{
				SecretName: testlib.CreateGitHubClientCredentialsSecret(t, clientID, clientSecret).Name,
			},
		}
	}

	// The downstream ID token Subject should include the upstream user ID after the upstream issuer name
	// and IDP display name.
	expectedIDTokenSubjectRegexForUpstreamGitHub := "^" +
		regexp.QuoteMeta("https://api.github.com?idpName=test-upstream-github-idp-") + `[\w]+` +
		regexp.QuoteMeta("&login=") + regexp.QuoteMeta(env.SupervisorUpstreamGithub.TestUserUsername) +
		regexp.QuoteMeta("&id=") + regexp.QuoteMeta(env.SupervisorUpstreamGithub.TestUserID) +
		"$"

	return []*supervisorLoginTestcase{
		{
			name:      fmt.Sprintf("github with all orgs allowed and default claim settings (%s)", nameNote),
			maybeSkip: maybeSkip,
			createIDP: func(t *testing.T) string {
				return testlib.CreateTestGitHubIdentityProvider(t,
					basicGitHubIdentityProviderSpec(t, clientID, clientSecret),
					idpv1alpha1.GitHubPhaseReady).Name
			},
			requestAuthorization: requestAuthorizationUsingBrowserAuthcodeFlowGitHub,
			editRefreshSessionDataWithoutBreaking: func(t *testing.T, sessionData *psession.PinnipedSession, _, _ string) []string {
				// Even if we update this group to some names that did not come from the GitHub API,
				// we expect that it will return to the real groups from the GitHub API after we refresh.
				initialGroupMembership := []string{"some-wrong-group", "some-other-group"}
				sessionData.Custom.UpstreamGroups = initialGroupMembership         // upstream group names in session
				sessionData.Fosite.Claims.Extra["groups"] = initialGroupMembership // downstream group names in session
				return env.SupervisorUpstreamGithub.TestUserExpectedTeamSlugs
			},
			breakRefreshSessionData: func(t *testing.T, pinnipedSession *psession.PinnipedSession, _, _ string) {
				// Pretend that the github access token was revoked or expired by changing it to an
				// invalid access token in the user's session data. This should cause refresh to fail because
				// during the refresh the GitHub API will not accept this bad access token.
				customSessionData := pinnipedSession.Custom
				require.Equal(t, psession.ProviderTypeGitHub, customSessionData.ProviderType)
				require.NotEmpty(t, customSessionData.GitHub.UpstreamAccessToken)
				customSessionData.GitHub.UpstreamAccessToken = "purposely-using-bad-access-token-during-an-automated-integration-test"
			},
			wantDownstreamIDTokenSubjectToMatch: expectedIDTokenSubjectRegexForUpstreamGitHub,
			wantDownstreamIDTokenUsernameToMatch: func(_ string) string {
				return "^" + regexp.QuoteMeta(env.SupervisorUpstreamGithub.TestUserUsername+":"+env.SupervisorUpstreamGithub.TestUserID) + "$"
			},
			wantDownstreamIDTokenGroups: env.SupervisorUpstreamGithub.TestUserExpectedTeamSlugs,
		},
		{
			name:      fmt.Sprintf("github with list of allowed orgs, username as login, and groups as names (%s)", nameNote),
			maybeSkip: maybeSkip,
			createIDP: func(t *testing.T) string {
				spec := basicGitHubIdentityProviderSpec(t, clientID, clientSecret)
				spec.AllowAuthentication = idpv1alpha1.GitHubAllowAuthenticationSpec{
					Organizations: idpv1alpha1.GitHubOrganizationsSpec{
						Policy:  ptr.To(idpv1alpha1.GitHubAllowedAuthOrganizationsPolicyOnlyUsersFromAllowedOrganizations),
						Allowed: []string{env.SupervisorUpstreamGithub.TestUserOrganization, "some-unrelated-org"},
					},
				}
				spec.Claims = idpv1alpha1.GitHubClaims{
					Username: ptr.To(idpv1alpha1.GitHubUsernameLogin),
					Groups:   ptr.To(idpv1alpha1.GitHubUseTeamNameForGroupName),
				}
				return testlib.CreateTestGitHubIdentityProvider(t, spec, idpv1alpha1.GitHubPhaseReady).Name
			},
			requestAuthorization:                requestAuthorizationUsingBrowserAuthcodeFlowGitHub,
			wantDownstreamIDTokenSubjectToMatch: expectedIDTokenSubjectRegexForUpstreamGitHub,
			wantDownstreamIDTokenUsernameToMatch: func(_ string) string {
				return "^" + regexp.QuoteMeta(env.SupervisorUpstreamGithub.TestUserUsername) + "$"
			},
			wantDownstreamIDTokenGroups: env.SupervisorUpstreamGithub.TestUserExpectedTeamNames,
		},
		{
			name:      fmt.Sprintf("github with list of allowed orgs differently cased, username as id, and groups as names (%s)", nameNote),
			maybeSkip: maybeSkip,
			createIDP: func(t *testing.T) string {
				spec := basicGitHubIdentityProviderSpec(t, clientID, clientSecret)
				spec.AllowAuthentication = idpv1alpha1.GitHubAllowAuthenticationSpec{
					Organizations: idpv1alpha1.GitHubOrganizationsSpec{
						Policy:  ptr.To(idpv1alpha1.GitHubAllowedAuthOrganizationsPolicyOnlyUsersFromAllowedOrganizations),
						Allowed: []string{strings.ToUpper(env.SupervisorUpstreamGithub.TestUserOrganization), "some-unrelated-org"},
					},
				}
				spec.Claims = idpv1alpha1.GitHubClaims{
					Username: ptr.To(idpv1alpha1.GitHubUsernameID),
					Groups:   ptr.To(idpv1alpha1.GitHubUseTeamNameForGroupName),
				}
				return testlib.CreateTestGitHubIdentityProvider(t, spec, idpv1alpha1.GitHubPhaseReady).Name
			},
			requestAuthorization:                requestAuthorizationUsingBrowserAuthcodeFlowGitHub,
			wantDownstreamIDTokenSubjectToMatch: expectedIDTokenSubjectRegexForUpstreamGitHub,
			wantDownstreamIDTokenUsernameToMatch: func(_ string) string {
				return "^" + regexp.QuoteMeta(env.SupervisorUpstreamGithub.TestUserID) + "$"
			},
			wantDownstreamIDTokenGroups: env.SupervisorUpstreamGithub.TestUserExpectedTeamNames,
		},
		{
			name:      fmt.Sprintf("github when user does not belong to any of the allowed orgs, should fail at the Supervisor callback endpoint (%s)", nameNote),
			maybeSkip: maybeSkip,
			createIDP: func(t *testing.T) string {
				spec := basicGitHubIdentityProviderSpec(t, clientID, clientSecret)
				spec.AllowAuthentication = idpv1alpha1.GitHubAllowAuthenticationSpec{
					Organizations: idpv1alpha1.GitHubOrganizationsSpec{
						Policy:  ptr.To(idpv1alpha1.GitHubAllowedAuthOrganizationsPolicyOnlyUsersFromAllowedOrganizations),
						Allowed: []string{"some-unrelated-org"},
					},
				}
				return testlib.CreateTestGitHubIdentityProvider(t, spec, idpv1alpha1.GitHubPhaseReady).Name
			},
			federationDomainIDPs: func(t *testing.T, idpName string) ([]configv1alpha1.FederationDomainIdentityProvider, string) {
				displayName := "some-github-identity-provider-name"
				return []configv1alpha1.FederationDomainIdentityProvider{
						{
							DisplayName: displayName,
							ObjectRef: corev1.TypedLocalObjectReference{
								APIGroup: ptr.To("idp.supervisor." + env.APIGroupSuffix),
								Kind:     "GitHubIdentityProvider",
								Name:     idpName,
							},
						},
					},
					displayName
			},
			requestAuthorization: func(t *testing.T, _, downstreamAuthorizeURL, downstreamCallbackURL, _, _ string, httpClient *http.Client) {
				t.Helper()
				browser := openBrowserAndNavigateToAuthorizeURL(t, downstreamAuthorizeURL, httpClient)
				// Expect to be redirected to the upstream provider and log in.
				browsertest.LoginToUpstreamGitHub(t, browser, env.SupervisorUpstreamGithub)
				// Wait for the login to happen and us be redirected back to the Supervisor callback with an error showing.
				t.Logf("waiting for redirect to Supervisor callback endpoint, which should be showing an error")
				callbackURLPattern := regexp.MustCompile(`\A` + regexp.QuoteMeta(env.SupervisorUpstreamOIDC.CallbackURL) + `\?.+\z`)
				browser.WaitForURL(t, callbackURLPattern)
				// Get the text of the preformatted error message showing on the page.
				textOfPreTag := browser.TextOfFirstMatch(t, "pre")
				require.Equal(t,
					`Forbidden: login denied due to configuration on GitHubIdentityProvider with display name "some-github-identity-provider-name": user is not allowed to log in due to organization membership policy`+"\n",
					textOfPreTag)
			},
			wantLocalhostCallbackToNeverHappen: true,
		},
	}
}

func wantGroupsInAdditionalClaimsIfGroupsExist(additionalClaims map[string]interface{}, wantGroupsAdditionalClaimName string, wantGroups []string) map[string]interface{} {
>>>>>>> 8ac2dc2e
	if len(wantGroups) > 0 {
		var wantGroupsAnyType []any
		for _, group := range wantGroups {
			wantGroupsAnyType = append(wantGroupsAnyType, group)
		}
		additionalClaims[wantGroupsAdditionalClaimName] = wantGroupsAnyType
	}
	return additionalClaims
}

func requireSuccessfulLDAPIdentityProviderConditions(t *testing.T, ldapIDP *idpv1alpha1.LDAPIdentityProvider, expectedLDAPConnectionValidMessage string) {
	require.Len(t, ldapIDP.Status.Conditions, 3)

	conditionsSummary := [][]string{}
	for _, condition := range ldapIDP.Status.Conditions {
		conditionsSummary = append(conditionsSummary, []string{condition.Type, string(condition.Status), condition.Reason})
		t.Logf("Saw LDAPIdentityProvider Status.Condition Type=%s Status=%s Reason=%s Message=%s",
			condition.Type, string(condition.Status), condition.Reason, condition.Message)
		switch condition.Type {
		case "BindSecretValid":
			require.Equal(t, "loaded bind secret", condition.Message)
		case "TLSConfigurationValid":
			require.Equal(t, "loaded TLS configuration", condition.Message)
		case "LDAPConnectionValid":
			require.Equal(t, expectedLDAPConnectionValidMessage, condition.Message)
		}
	}

	require.ElementsMatch(t, [][]string{
		{"BindSecretValid", "True", "Success"},
		{"TLSConfigurationValid", "True", "Success"},
		{"LDAPConnectionValid", "True", "Success"},
	}, conditionsSummary)
}

func requireSuccessfulActiveDirectoryIdentityProviderConditions(t *testing.T, adIDP *idpv1alpha1.ActiveDirectoryIdentityProvider, expectedActiveDirectoryConnectionValidMessage string) {
	require.Len(t, adIDP.Status.Conditions, 4)

	conditionsSummary := [][]string{}
	for _, condition := range adIDP.Status.Conditions {
		conditionsSummary = append(conditionsSummary, []string{condition.Type, string(condition.Status), condition.Reason})
		t.Logf("Saw ActiveDirectoryIdentityProvider Status.Condition Type=%s Status=%s Reason=%s Message=%s",
			condition.Type, string(condition.Status), condition.Reason, condition.Message)
		switch condition.Type {
		case "BindSecretValid":
			require.Equal(t, "loaded bind secret", condition.Message)
		case "TLSConfigurationValid":
			require.Equal(t, "loaded TLS configuration", condition.Message)
		case "LDAPConnectionValid":
			require.Equal(t, expectedActiveDirectoryConnectionValidMessage, condition.Message)
		}
	}

	expectedUserSearchReason := ""
	if adIDP.Spec.UserSearch.Base == "" || adIDP.Spec.GroupSearch.Base == "" {
		expectedUserSearchReason = "Success"
	} else {
		expectedUserSearchReason = "UsingConfigurationFromSpec"
	}

	require.ElementsMatch(t, [][]string{
		{"BindSecretValid", "True", "Success"},
		{"TLSConfigurationValid", "True", "Success"},
		{"LDAPConnectionValid", "True", "Success"},
		{"SearchBaseFound", "True", expectedUserSearchReason},
	}, conditionsSummary)
}

func requireEventuallySuccessfulLDAPIdentityProviderConditions(t *testing.T, requireEventually *require.Assertions, ldapIDP *idpv1alpha1.LDAPIdentityProvider, expectedLDAPConnectionValidMessage string) {
	t.Helper()
	requireEventually.Len(ldapIDP.Status.Conditions, 3)

	conditionsSummary := [][]string{}
	for _, condition := range ldapIDP.Status.Conditions {
		conditionsSummary = append(conditionsSummary, []string{condition.Type, string(condition.Status), condition.Reason})
		t.Logf("Saw ActiveDirectoryIdentityProvider Status.Condition Type=%s Status=%s Reason=%s Message=%s",
			condition.Type, string(condition.Status), condition.Reason, condition.Message)
		switch condition.Type {
		case "BindSecretValid":
			requireEventually.Equal("loaded bind secret", condition.Message)
		case "TLSConfigurationValid":
			requireEventually.Equal("loaded TLS configuration", condition.Message)
		case "LDAPConnectionValid":
			requireEventually.Equal(expectedLDAPConnectionValidMessage, condition.Message)
		}
	}

	requireEventually.ElementsMatch([][]string{
		{"BindSecretValid", "True", "Success"},
		{"TLSConfigurationValid", "True", "Success"},
		{"LDAPConnectionValid", "True", "Success"},
	}, conditionsSummary)
}

func requireEventuallySuccessfulActiveDirectoryIdentityProviderConditions(t *testing.T, requireEventually *require.Assertions, adIDP *idpv1alpha1.ActiveDirectoryIdentityProvider, expectedActiveDirectoryConnectionValidMessage string) {
	t.Helper()
	requireEventually.Len(adIDP.Status.Conditions, 4)

	conditionsSummary := [][]string{}
	for _, condition := range adIDP.Status.Conditions {
		conditionsSummary = append(conditionsSummary, []string{condition.Type, string(condition.Status), condition.Reason})
		t.Logf("Saw ActiveDirectoryIdentityProvider Status.Condition Type=%s Status=%s Reason=%s Message=%s",
			condition.Type, string(condition.Status), condition.Reason, condition.Message)
		switch condition.Type {
		case "BindSecretValid":
			requireEventually.Equal("loaded bind secret", condition.Message)
		case "TLSConfigurationValid":
			requireEventually.Equal("loaded TLS configuration", condition.Message)
		case "LDAPConnectionValid":
			requireEventually.Equal(expectedActiveDirectoryConnectionValidMessage, condition.Message)
		}
	}

	expectedUserSearchReason := ""
	if adIDP.Spec.UserSearch.Base == "" || adIDP.Spec.GroupSearch.Base == "" {
		expectedUserSearchReason = "Success"
	} else {
		expectedUserSearchReason = "UsingConfigurationFromSpec"
	}

	requireEventually.ElementsMatch([][]string{
		{"BindSecretValid", "True", "Success"},
		{"TLSConfigurationValid", "True", "Success"},
		{"LDAPConnectionValid", "True", "Success"},
		{"SearchBaseFound", "True", expectedUserSearchReason},
	}, conditionsSummary)
}

func testSupervisorLogin(
	t *testing.T,
	createIDP func(t *testing.T) string,
	federationDomainIDPs func(t *testing.T, idpName string) ([]supervisorconfigv1alpha1.FederationDomainIdentityProvider, string),
	requestAuthorization func(t *testing.T, downstreamIssuer string, downstreamAuthorizeURL string, downstreamCallbackURL string, username string, password string, httpClient *http.Client),
	editRefreshSessionDataWithoutBreaking func(t *testing.T, pinnipedSession *psession.PinnipedSession, idpName string, username string) []string,
	breakRefreshSessionData func(t *testing.T, pinnipedSession *psession.PinnipedSession, idpName string, username string),
	testUser func(t *testing.T) (string, string),
	createOIDCClient func(t *testing.T, callbackURL string) (string, string),
	downstreamScopes []string,
	requestTokenExchangeAud string,
	wantDownstreamScopes []string,
	wantLocalhostCallbackToNeverHappen bool,
	wantDownstreamIDTokenSubjectToMatch string,
	wantDownstreamIDTokenUsernameToMatch func(username string) string,
	wantDownstreamIDTokenGroups []string,
	wantDownstreamIDTokenAdditionalClaims map[string]any,
	wantDownstreamIDTokenLifetime *time.Duration,
	wantAuthorizationErrorType string,
	wantAuthorizationErrorDescription string,
	wantAuthcodeExchangeError string,
	wantTokenExchangeResponse func(t *testing.T, status int, body string),
) {
	env := testlib.IntegrationEnv(t)

	ctx, cancel := context.WithTimeout(context.Background(), 7*time.Minute)
	defer cancel()

	// Infer the downstream issuer URL from the callback associated with the upstream test client registration.
	issuerURL, err := url.Parse(env.SupervisorUpstreamOIDC.CallbackURL)
	require.NoError(t, err)
	require.True(t, strings.HasSuffix(issuerURL.Path, "/callback"))
	issuerURL.Path = strings.TrimSuffix(issuerURL.Path, "/callback")
	t.Logf("testing with downstream issuer URL %s", issuerURL.String())

	// Generate a CA bundle with which to serve this provider.
	t.Logf("generating test CA")
	ca, err := certauthority.New("Downstream Test CA", 1*time.Hour)
	require.NoError(t, err)

	// Create an HTTP client that can reach the downstream discovery endpoint using the CA certs.
	httpClient := &http.Client{
		Transport: &http.Transport{
			TLSClientConfig: &tls.Config{RootCAs: ca.Pool()}, //nolint:gosec // not concerned with TLS MinVersion here
			Proxy: func(req *http.Request) (*url.URL, error) {
				if strings.HasPrefix(req.URL.Host, "127.0.0.1") {
					// don't proxy requests to localhost to avoid proxying calls to our local callback listener
					return nil, nil
				}
				if env.Proxy == "" {
					t.Logf("passing request for %s with no proxy", testlib.RedactURLParams(req.URL))
					return nil, nil
				}
				proxyURL, err := url.Parse(env.Proxy)
				require.NoError(t, err)
				t.Logf("passing request for %s through proxy %s", testlib.RedactURLParams(req.URL), proxyURL.String())
				return proxyURL, nil
			},
		},
		// Don't follow redirects automatically.
		CheckRedirect: func(req *http.Request, via []*http.Request) error {
			return http.ErrUseLastResponse
		},
	}
	oidcHTTPClientContext := coreosoidc.ClientContext(ctx, httpClient)

	// Use the CA to issue a TLS server cert.
	t.Logf("issuing test certificate")
	tlsCert, err := ca.IssueServerCert([]string{issuerURL.Hostname()}, nil, 1*time.Hour)
	require.NoError(t, err)
	certPEM, keyPEM, err := certauthority.ToPEM(tlsCert)
	require.NoError(t, err)

	// Write the serving cert to a secret.
	certSecret := testlib.CreateTestSecret(t,
		env.SupervisorNamespace,
		"oidc-provider-tls",
		corev1.SecretTypeTLS,
		map[string]string{"tls.crt": string(certPEM), "tls.key": string(keyPEM)},
	)

	// Create upstream IDP and wait for it to become ready.
	idpName := createIDP(t)

	// Determine if and how we should set spec.identityProviders for the FederationDomain.
	var fdIDPSpec []supervisorconfigv1alpha1.FederationDomainIdentityProvider
	useIDPDisplayName := ""
	if federationDomainIDPs != nil {
		fdIDPSpec, useIDPDisplayName = federationDomainIDPs(t, idpName)
	}

	// Create the downstream FederationDomain and expect it to go into the appropriate status condition.
<<<<<<< HEAD
	downstream := testlib.CreateTestFederationDomain(ctx, t,
		supervisorconfigv1alpha1.FederationDomainSpec{
=======
	federationDomain := testlib.CreateTestFederationDomain(ctx, t,
		configv1alpha1.FederationDomainSpec{
>>>>>>> 8ac2dc2e
			Issuer:            issuerURL.String(),
			TLS:               &supervisorconfigv1alpha1.FederationDomainTLSSpec{SecretName: certSecret.Name},
			IdentityProviders: fdIDPSpec,
		},
		// The IDP CR already exists, so even for legacy FederationDomains which do not explicitly list
		// the IDPs in the spec, the FederationDomain should be ready.
		supervisorconfigv1alpha1.FederationDomainPhaseReady,
	)

	// Ensure that the JWKS data is created and ready for the new FederationDomain by waiting for
	// the `/jwks.json` endpoint to succeed, because there is no point in proceeding and eventually
	// calling the token endpoint from this test until the JWKS data has been loaded into
	// the server's in-memory JWKS cache for the token endpoint to use.
	requestJWKSEndpoint, err := http.NewRequestWithContext(
		ctx,
		http.MethodGet,
		fmt.Sprintf("%s/jwks.json", issuerURL.String()),
		nil,
	)
	require.NoError(t, err)
	testlib.RequireEventually(t, func(requireEventually *require.Assertions) {
		rsp, err := httpClient.Do(requestJWKSEndpoint)
		requireEventually.NoError(err)
		requireEventually.NoError(rsp.Body.Close())
		requireEventually.Equal(http.StatusOK, rsp.StatusCode)
	}, 30*time.Second, 200*time.Millisecond)

	// Start a callback server on localhost.
	localCallbackServer := startLocalCallbackServer(t)

	// Optionally create an OIDCClient. Default to using the hardcoded public client that the Supervisor supports.
	clientID, clientSecret := "pinniped-cli", "" //nolint:gosec // empty credential is not a hardcoded credential
	if createOIDCClient != nil {
		clientID, clientSecret = createOIDCClient(t, localCallbackServer.URL)
	}

	// Optionally override which user to use for the test, or choose zero values to mean use the default for
	// the test's IDP.
	username, password := "", ""
	if testUser != nil {
		username, password = testUser(t)
	}

	// Perform OIDC discovery for our downstream.
	var discovery *coreosoidc.Provider
	testlib.RequireEventually(t, func(requireEventually *require.Assertions) {
		var err error
		discovery, err = coreosoidc.NewProvider(oidcHTTPClientContext, federationDomain.Spec.Issuer)
		requireEventually.NoError(err)
	}, 30*time.Second, 200*time.Millisecond)

	if downstreamScopes == nil {
		// By default, tests will request all the relevant scopes.
		downstreamScopes = []string{"openid", "pinniped:request-audience", "offline_access", "username", "groups"}
	}
	if wantDownstreamScopes == nil {
		// By default, tests will want that all requested scopes were granted.
		wantDownstreamScopes = make([]string, len(downstreamScopes))
		copy(wantDownstreamScopes, downstreamScopes)
	}

	// Create the OAuth2 configuration.
	// Note that this is not using response_type=form_post, so the Supervisor will redirect to the callback endpoint
	// directly, without using the Javascript form_post HTML page to POST back to the callback endpoint. The e2e
	// tests which use the Pinniped CLI are testing the form_post part of the flow, so that is covered elsewhere.
	// When ClientSecret is set here, it will be used for all token endpoint requests, but not for the authorization
	// request, where it is not needed.
	endpoint := discovery.Endpoint()
	if clientSecret != "" {
		// We only support basic auth for dynamic clients, so use basic auth in these tests.
		endpoint.AuthStyle = oauth2.AuthStyleInHeader
	}
	downstreamOAuth2Config := oauth2.Config{
		ClientID:     clientID,
		ClientSecret: clientSecret,
		Endpoint:     endpoint,
		RedirectURL:  localCallbackServer.URL,
		Scopes:       downstreamScopes,
	}

	// Build a valid downstream authorize URL for the supervisor.
	stateParam, err := state.Generate()
	require.NoError(t, err)
	nonceParam, err := nonce.Generate()
	require.NoError(t, err)
	pkceParam, err := pkce.Generate()
	require.NoError(t, err)
	authorizeRequestParams := []oauth2.AuthCodeOption{
		nonceParam.Param(),
		pkceParam.Challenge(),
		pkceParam.Method(),
	}
	if useIDPDisplayName != "" {
		authorizeRequestParams = append(authorizeRequestParams, oauth2.SetAuthURLParam("pinniped_idp_name", useIDPDisplayName))
	}
	downstreamAuthorizeURL := downstreamOAuth2Config.AuthCodeURL(stateParam.String(), authorizeRequestParams...)

	// Perform parameterized auth code acquisition.
	requestAuthorization(t, federationDomain.Spec.Issuer, downstreamAuthorizeURL, localCallbackServer.URL, username, password, httpClient)

	// Expect that our callback handler was invoked.
	callback, err := localCallbackServer.waitForCallback(10 * time.Second)
	if wantLocalhostCallbackToNeverHappen {
		require.Error(t, err)
		// When we want the localhost callback to have never happened, then this is the end of the test. The login was
		// unable to finish so there is nothing to assert about what should have happened with the callback, and there
		// won't be any error sent to the callback either.
		return
	}
	// Else, no error.
	require.NoError(t, err)

	t.Logf("got callback request: %s", testlib.MaskTokens(callback.URL.String()))

	if wantAuthorizationErrorType != "" {
		errorDescription := callback.URL.Query().Get("error_description")
		errorType := callback.URL.Query().Get("error")
		require.Equal(t, wantAuthorizationErrorDescription, errorDescription)
		require.Equal(t, wantAuthorizationErrorType, errorType)
		// The authorization has failed, so can't continue the login flow, making this the end of the test case.
		return
	}

	require.Equal(t, stateParam.String(), callback.URL.Query().Get("state"))
	require.ElementsMatch(t, wantDownstreamScopes, strings.Split(callback.URL.Query().Get("scope"), " "))
	authcode := callback.URL.Query().Get("code")
	require.NotEmpty(t, authcode)

	// Authcodes should start with the custom prefix "pin_ac_" to make them identifiable as authcodes when seen by a user out of context.
	require.True(t, strings.HasPrefix(authcode, "pin_ac_"), "token %q did not have expected prefix 'pin_ac_'", authcode)

	// Call the token endpoint for the first time to get an initial set of tokens.
	tokenResponse, err := downstreamOAuth2Config.Exchange(oidcHTTPClientContext, authcode, pkceParam.Verifier())
	if wantAuthcodeExchangeError != "" {
		require.EqualError(t, err, wantAuthcodeExchangeError)
		// The authcode exchange has failed, so can't continue the login flow, making this the end of the test case.
		return
	}
	require.NoError(t, err)

	expectedIDTokenClaims := []string{"iss", "exp", "sub", "aud", "auth_time", "iat", "jti", "nonce", "rat", "azp", "at_hash"}
	if slices.Contains(wantDownstreamScopes, "username") {
		// If the test wants the username scope to have been granted, then also expect the claim in the ID token.
		expectedIDTokenClaims = append(expectedIDTokenClaims, "username")
	}
	if slices.Contains(wantDownstreamScopes, "groups") {
		// If the test wants the groups scope to have been granted, then also expect the claim in the ID token.
		expectedIDTokenClaims = append(expectedIDTokenClaims, "groups")
	}
	if len(wantDownstreamIDTokenAdditionalClaims) > 0 {
		expectedIDTokenClaims = append(expectedIDTokenClaims, "additionalClaims")
	}

	defaultIDTokenLifetime := 2 * time.Minute
	if wantDownstreamIDTokenLifetime == nil {
		// When not specified by the test, assume that it wants to assert the default lifetime.
		wantDownstreamIDTokenLifetime = ptr.To(defaultIDTokenLifetime)
	}

	initialIDTokenClaims := verifyTokenResponse(t,
		tokenResponse,
		discovery,
		downstreamOAuth2Config,
		nonceParam,
		expectedIDTokenClaims,
		wantDownstreamIDTokenSubjectToMatch,
		wantDownstreamIDTokenUsernameToMatch(username),
		wantDownstreamIDTokenGroups,
		wantDownstreamIDTokenAdditionalClaims,
		*wantDownstreamIDTokenLifetime,
	)

	// Perform token exchange on the original token by calling the token endpoint again.
	if requestTokenExchangeAud == "" {
		requestTokenExchangeAud = "some-cluster-123" // use a default test value
	}
	doTokenExchange(t,
		requestTokenExchangeAud,
		&downstreamOAuth2Config,
		tokenResponse,
		httpClient,
		discovery,
		wantTokenExchangeResponse,
		initialIDTokenClaims,
		defaultIDTokenLifetime,
	)

	wantRefreshedGroups := wantDownstreamIDTokenGroups
	if editRefreshSessionDataWithoutBreaking != nil {
		latestRefreshToken := tokenResponse.RefreshToken
		signatureOfLatestRefreshToken := getFositeDataSignature(t, latestRefreshToken)

		// First use the latest downstream refresh token to look up the corresponding session in the Supervisor's storage.
		supervisorSecretsClient := testlib.NewKubernetesClientset(t).CoreV1().Secrets(env.SupervisorNamespace)
		supervisorOIDCClientsClient := testlib.NewSupervisorClientset(t).ConfigV1alpha1().OIDCClients(env.SupervisorNamespace)
		oauthStore := storage.NewKubeStorage(supervisorSecretsClient, supervisorOIDCClientsClient, oidc.DefaultOIDCTimeoutsConfiguration(), oidcclientvalidator.DefaultMinBcryptCost)
		storedRefreshSession, err := oauthStore.GetRefreshTokenSession(ctx, signatureOfLatestRefreshToken, nil)
		require.NoError(t, err)

		// Next mutate the part of the session that is used during upstream refresh.
		pinnipedSession, ok := storedRefreshSession.GetSession().(*psession.PinnipedSession)
		require.True(t, ok, "should have been able to cast session data to PinnipedSession")

		wantRefreshedGroups = editRefreshSessionDataWithoutBreaking(t, pinnipedSession, idpName, username)

		// Then save the mutated Secret back to Kubernetes.
		// There is no update function, so delete and create again at the same name.
		require.NoError(t, oauthStore.DeleteRefreshTokenSession(ctx, signatureOfLatestRefreshToken))
		require.NoError(t, oauthStore.CreateRefreshTokenSession(ctx, signatureOfLatestRefreshToken, storedRefreshSession))
	}

	// Use the refresh token to get new tokens by calling the token endpoint again.
	refreshSource := downstreamOAuth2Config.TokenSource(oidcHTTPClientContext, &oauth2.Token{RefreshToken: tokenResponse.RefreshToken})
	refreshedTokenResponse, err := refreshSource.Token()
	require.NoError(t, err)

	// When refreshing, do not expect a "nonce" claim.
	expectRefreshedIDTokenClaims := []string{"iss", "exp", "sub", "aud", "auth_time", "iat", "jti", "rat", "azp", "at_hash"}

	if slices.Contains(wantDownstreamScopes, "username") {
		// If the test wants the username scope to have been granted, then also expect the claim in the refreshed ID token.
		expectRefreshedIDTokenClaims = append(expectRefreshedIDTokenClaims, "username")
	}
	if slices.Contains(wantDownstreamScopes, "groups") {
		// If the test wants the groups scope to have been granted, then also expect the claim in the refreshed ID token.
		expectRefreshedIDTokenClaims = append(expectRefreshedIDTokenClaims, "groups")
	}
	if len(wantDownstreamIDTokenAdditionalClaims) > 0 {
		expectRefreshedIDTokenClaims = append(expectRefreshedIDTokenClaims, "additionalClaims")
	}

	refreshedIDTokenClaims := verifyTokenResponse(t,
		refreshedTokenResponse,
		discovery,
		downstreamOAuth2Config,
		"",
		expectRefreshedIDTokenClaims,
		wantDownstreamIDTokenSubjectToMatch,
		wantDownstreamIDTokenUsernameToMatch(username),
		wantRefreshedGroups,
		wantDownstreamIDTokenAdditionalClaims,
		*wantDownstreamIDTokenLifetime,
	)

	require.NotEqual(t, tokenResponse.AccessToken, refreshedTokenResponse.AccessToken)
	require.NotEqual(t, tokenResponse.RefreshToken, refreshedTokenResponse.RefreshToken)
	require.NotEqual(t, tokenResponse.Extra("id_token"), refreshedTokenResponse.Extra("id_token"))

	// Perform token exchange on the refreshed token by calling the token endpoint again.
	doTokenExchange(
		t,
		requestTokenExchangeAud,
		&downstreamOAuth2Config,
		refreshedTokenResponse,
		httpClient,
		discovery,
		wantTokenExchangeResponse,
		refreshedIDTokenClaims,
		defaultIDTokenLifetime,
	)

	// Now that we have successfully performed a refresh once, let's test what happens when an
	// upstream refresh fails during the next downstream refresh.
	if breakRefreshSessionData != nil {
		latestRefreshToken := refreshedTokenResponse.RefreshToken
		signatureOfLatestRefreshToken := getFositeDataSignature(t, latestRefreshToken)

		// First use the latest downstream refresh token to look up the corresponding session in the Supervisor's storage.
		supervisorSecretsClient := testlib.NewKubernetesClientset(t).CoreV1().Secrets(env.SupervisorNamespace)
		supervisorOIDCClientsClient := testlib.NewSupervisorClientset(t).ConfigV1alpha1().OIDCClients(env.SupervisorNamespace)
		oauthStore := storage.NewKubeStorage(supervisorSecretsClient, supervisorOIDCClientsClient, oidc.DefaultOIDCTimeoutsConfiguration(), oidcclientvalidator.DefaultMinBcryptCost)
		storedRefreshSession, err := oauthStore.GetRefreshTokenSession(ctx, signatureOfLatestRefreshToken, nil)
		require.NoError(t, err)

		// Next mutate the part of the session that is used during upstream refresh.
		pinnipedSession, ok := storedRefreshSession.GetSession().(*psession.PinnipedSession)
		require.True(t, ok, "should have been able to cast session data to PinnipedSession")
		breakRefreshSessionData(t, pinnipedSession, idpName, username)

		// Then save the mutated Secret back to Kubernetes.
		// There is no update function, so delete and create again at the same name.
		require.NoError(t, oauthStore.DeleteRefreshTokenSession(ctx, signatureOfLatestRefreshToken))
		require.NoError(t, oauthStore.CreateRefreshTokenSession(ctx, signatureOfLatestRefreshToken, storedRefreshSession))

		// Now try to perform a downstream refresh again, knowing that the corresponding upstream refresh should fail.
		_, err = downstreamOAuth2Config.TokenSource(oidcHTTPClientContext, &oauth2.Token{RefreshToken: latestRefreshToken}).Token()
		// Should have got an error since the upstream refresh should have failed.
		require.Error(t, err)
		require.EqualError(t, err, `oauth2: "error" "Error during upstream refresh. Upstream refresh failed."`)
		t.Log("successfully confirmed that breaking the refresh session data caused the refresh to fail")
	}
}

// getFositeDataSignature returns the signature of the provided data. The provided data could be an auth code, access
// token, etc. It is assumed that the code is of the format "data.signature", which is how Fosite generates auth codes
// and access tokens.
func getFositeDataSignature(t *testing.T, data string) string {
	split := strings.Split(data, ".")
	require.Len(t, split, 2)
	return split[1]
}

func verifyTokenResponse(
	t *testing.T,
	tokenResponse *oauth2.Token,
	discovery *coreosoidc.Provider,
	downstreamOAuth2Config oauth2.Config,
	nonceParam nonce.Nonce,
	expectedIDTokenClaims []string,
	wantDownstreamIDTokenSubjectToMatch, wantDownstreamIDTokenUsernameToMatch string,
	wantDownstreamIDTokenGroups []string,
	wantDownstreamIDTokenAdditionalClaims map[string]any,
	wantDownstreamIDTokenLifetime time.Duration,
) map[string]any {
	ctx, cancel := context.WithTimeout(context.Background(), time.Minute)
	defer cancel()

	// Verify the ID Token.
	rawIDToken, ok := tokenResponse.Extra("id_token").(string)
	require.True(t, ok, "expected to get an ID token but did not")
	var verifier = discovery.Verifier(&coreosoidc.Config{ClientID: downstreamOAuth2Config.ClientID})
	idToken, err := verifier.Verify(ctx, rawIDToken)
	require.NoError(t, err)

	// Check the sub claim of the ID token.
	require.Regexp(t, wantDownstreamIDTokenSubjectToMatch, idToken.Subject)

	// Check the nonce claim of the ID token.
	require.NoError(t, nonceParam.Validate(idToken))

	// Check the exp claim of the ID token.
	testutil.RequireTimeInDelta(t, time.Now().UTC().Add(wantDownstreamIDTokenLifetime), idToken.Expiry, time.Second*30)

	// Check the full list of claim names of the ID token.
	idTokenClaims := map[string]any{}
	err = idToken.Claims(&idTokenClaims)
	require.NoError(t, err)
	idTokenClaimNames := []string{}
	for k := range idTokenClaims {
		idTokenClaimNames = append(idTokenClaimNames, k)
	}
	require.ElementsMatch(t, expectedIDTokenClaims, idTokenClaimNames)

	// There should always be an "azp" claim, and the value should be the client ID of the client which made
	// the authorization request.
	require.Equal(t, downstreamOAuth2Config.ClientID, idTokenClaims["azp"])

	// Check username claim of the ID token, if one is expected. Asserting on the lack of a username claim is
	// handled above where the full list of claims are asserted.
	if wantDownstreamIDTokenUsernameToMatch != "" {
		require.Regexp(t, wantDownstreamIDTokenUsernameToMatch, idTokenClaims["username"].(string))
	}

	// Check the groups claim.
	require.ElementsMatch(t, wantDownstreamIDTokenGroups, idTokenClaims["groups"])

	// Check the "additionalClaims" claim.
	if len(wantDownstreamIDTokenAdditionalClaims) > 0 {
		require.Equal(t, wantDownstreamIDTokenAdditionalClaims, idTokenClaims["additionalClaims"])
	} else {
		require.NotContains(t, idTokenClaims, "additionalClaims", "additionalClaims claim should not be present when no sub claims are expected")
	}

	// Check the token lifetime by calculating the delta between "exp" and "iat"
	iat := getFloat64Claim(t, idTokenClaims, "iat")
	exp := getFloat64Claim(t, idTokenClaims, "exp")
	require.InDelta(t, wantDownstreamIDTokenLifetime.Seconds(), exp-iat, 1.0,
		"actual token lifetime must be within 1 second of expectation",
	)

	// Some light verification of the other tokens that were returned.
	require.NotEmpty(t, tokenResponse.AccessToken)
	require.Equal(t, "bearer", tokenResponse.TokenType)
	require.NotZero(t, tokenResponse.Expiry)
	expectedAccessTokenLifetime := oidc.DefaultOIDCTimeoutsConfiguration().AccessTokenLifespan
	testutil.RequireTimeInDelta(t, time.Now().UTC().Add(expectedAccessTokenLifetime), tokenResponse.Expiry, time.Second*30)
	// Access tokens should start with the custom prefix "pin_at_" to make them identifiable as access tokens when seen by a user out of context.
	require.True(t, strings.HasPrefix(tokenResponse.AccessToken, "pin_at_"), "token %q did not have expected prefix 'pin_at_'", tokenResponse.AccessToken)

	require.NotEmpty(t, tokenResponse.RefreshToken)
	// Refresh tokens should start with the custom prefix "pin_rt_" to make them identifiable as refresh tokens when seen by a user out of context.
	require.True(t, strings.HasPrefix(tokenResponse.RefreshToken, "pin_rt_"), "token %q did not have expected prefix 'pin_rt_'", tokenResponse.RefreshToken)

	// The at_hash claim should be present and should be equal to the hash of the access token.
	actualAccessTokenHashClaimValue := idTokenClaims["at_hash"]
	require.NotEmpty(t, actualAccessTokenHashClaimValue)
	require.Equal(t, hashAccessToken(tokenResponse.AccessToken), actualAccessTokenHashClaimValue)

	return idTokenClaims
}

func getFloat64Claim(t *testing.T, claims map[string]any, claim string) float64 {
	t.Helper()

	v, ok := claims[claim]
	require.True(t, ok, "claim %s must be present", claim)
	f, ok := v.(float64)
	require.True(t, ok, "claim %s must be a float64", claim)
	return f
}

func hashAccessToken(accessToken string) string {
	// See https://openid.net/specs/openid-connect-core-1_0.html#CodeIDToken.
	// "Access Token hash value. Its value is the base64url encoding of the left-most half of
	// the hash of the octets of the ASCII representation of the access_token value, where the
	// hash algorithm used is the hash algorithm used in the alg Header Parameter of the ID
	// Token's JOSE Header."
	b := sha256.Sum256([]byte(accessToken))
	return base64.RawURLEncoding.EncodeToString(b[:len(b)/2])
}

func requestAuthorizationAndExpectImmediateRedirectToCallback(t *testing.T, _, downstreamAuthorizeURL, downstreamCallbackURL, _, _ string, _ *http.Client) {
	t.Helper()

	// Open the web browser and navigate to the downstream authorize URL.
	browser := browsertest.OpenBrowser(t)
	t.Logf("opening browser to downstream authorize URL %s", testlib.MaskTokens(downstreamAuthorizeURL))
	browser.Navigate(t, downstreamAuthorizeURL)

	// Expect that it immediately redirects back to the callback, which is what happens for certain types of errors
	// where it is not worth redirecting to the login UI page.
	t.Logf("waiting for redirect to callback")
	callbackURLPattern := regexp.MustCompile(`\A` + regexp.QuoteMeta(downstreamCallbackURL) + `\?.+\z`)
	browser.WaitForURL(t, callbackURLPattern)
}

func openBrowserAndNavigateToAuthorizeURL(t *testing.T, downstreamAuthorizeURL string, httpClient *http.Client) *browsertest.Browser {
	t.Helper()

	ctx, cancelFunc := context.WithTimeout(context.Background(), time.Minute)
	defer cancelFunc()

	// Make the authorize request once "manually" so we can check its response security headers.
	makeAuthorizationRequestAndRequireSecurityHeaders(ctx, t, downstreamAuthorizeURL, httpClient)

	// Open the web browser and navigate to the downstream authorize URL.
	browser := browsertest.OpenBrowser(t)
	t.Logf("opening browser to downstream authorize URL %s", testlib.MaskTokens(downstreamAuthorizeURL))
	browser.Navigate(t, downstreamAuthorizeURL)

	return browser
}

func loginToUpstreamOIDCAndWaitForCallback(t *testing.T, b *browsertest.Browser, downstreamCallbackURL string) {
	t.Helper()
	env := testlib.IntegrationEnv(t)

	// Expect to be redirected to the upstream provider and log in.
	browsertest.LoginToUpstreamOIDC(t, b, env.SupervisorUpstreamOIDC)

	// Wait for the login to happen and us be redirected back to a localhost callback.
	t.Logf("waiting for redirect to callback")
	callbackURLPattern := regexp.MustCompile(`\A` + regexp.QuoteMeta(downstreamCallbackURL) + `\?.+\z`)
	b.WaitForURL(t, callbackURLPattern)
}

func loginToUpstreamGitHubAndWaitForCallback(t *testing.T, b *browsertest.Browser, downstreamCallbackURL string) {
	t.Helper()
	env := testlib.IntegrationEnv(t)

	// Expect to be redirected to the upstream provider and log in.
	browsertest.LoginToUpstreamGitHub(t, b, env.SupervisorUpstreamGithub)

	// Wait for the login to happen and us be redirected back to a localhost callback.
	t.Logf("waiting for redirect to callback")
	callbackURLPattern := regexp.MustCompile(`\A` + regexp.QuoteMeta(downstreamCallbackURL) + `\?.+\z`)
	b.WaitForURL(t, callbackURLPattern)
}

func requestAuthorizationUsingBrowserAuthcodeFlowOIDC(t *testing.T, _, downstreamAuthorizeURL, downstreamCallbackURL, _, _ string, httpClient *http.Client) {
	t.Helper()

	browser := openBrowserAndNavigateToAuthorizeURL(t, downstreamAuthorizeURL, httpClient)

	loginToUpstreamOIDCAndWaitForCallback(t, browser, downstreamCallbackURL)
}

func requestAuthorizationUsingBrowserAuthcodeFlowGitHub(t *testing.T, _, downstreamAuthorizeURL, downstreamCallbackURL, _, _ string, httpClient *http.Client) {
	t.Helper()

	browser := openBrowserAndNavigateToAuthorizeURL(t, downstreamAuthorizeURL, httpClient)

	loginToUpstreamGitHubAndWaitForCallback(t, browser, downstreamCallbackURL)
}

func requestAuthorizationUsingBrowserAuthcodeFlowOIDCWithIDPChooserPage(t *testing.T, downstreamIssuer, downstreamAuthorizeURL, downstreamCallbackURL, _, _ string, httpClient *http.Client) {
	t.Helper()

	browser := openBrowserAndNavigateToAuthorizeURL(t, downstreamAuthorizeURL, httpClient)

	t.Log("waiting for redirect to IDP chooser page")
	browser.WaitForURL(t, regexp.MustCompile(fmt.Sprintf(`\A%s/choose_identity_provider.*\z`, downstreamIssuer)))

	t.Log("waiting for any IDP chooser button to be visible")
	browser.WaitForVisibleElements(t, "button")

	t.Log("clicking the first IDP chooser button")
	browser.ClickFirstMatch(t, "button")

	loginToUpstreamOIDCAndWaitForCallback(t, browser, downstreamCallbackURL)
}

func requestAuthorizationUsingBrowserAuthcodeFlowLDAP(t *testing.T, downstreamIssuer, downstreamAuthorizeURL, downstreamCallbackURL, username, password string, httpClient *http.Client) {
	t.Helper()

	ctx, cancelFunc := context.WithTimeout(context.Background(), time.Minute)
	defer cancelFunc()

	// Make the authorize request once "manually" so we can check its response security headers.
	makeAuthorizationRequestAndRequireSecurityHeaders(ctx, t, downstreamAuthorizeURL, httpClient)

	// Open the web browser and navigate to the downstream authorize URL.
	browser := browsertest.OpenBrowser(t)
	t.Logf("opening browser to downstream authorize URL %s", testlib.MaskTokens(downstreamAuthorizeURL))
	browser.Navigate(t, downstreamAuthorizeURL)

	// Expect to be redirected to the upstream provider and log in.
	browsertest.LoginToUpstreamLDAP(t, browser, downstreamIssuer, username, password)

	// Wait for the login to happen and us be redirected back to a localhost callback.
	t.Logf("waiting for redirect to callback")
	callbackURLPattern := regexp.MustCompile(`\A` + regexp.QuoteMeta(downstreamCallbackURL) + `\?.+\z`)
	browser.WaitForURL(t, callbackURLPattern)
}

func requestAuthorizationUsingBrowserAuthcodeFlowLDAPWithBadCredentials(t *testing.T, downstreamIssuer, downstreamAuthorizeURL, _, username, password string, _ *http.Client) {
	t.Helper()

	// Open the web browser and navigate to the downstream authorize URL.
	browser := browsertest.OpenBrowser(t)
	t.Logf("opening browser to downstream authorize URL %s", testlib.MaskTokens(downstreamAuthorizeURL))
	browser.Navigate(t, downstreamAuthorizeURL)

	// This functions assumes that it has been passed either a bad username or a bad password, and submits the
	// provided credentials. Expect to be redirected to the upstream provider and attempt to log in.
	browsertest.LoginToUpstreamLDAP(t, browser, downstreamIssuer, username, password)

	// After failing login expect to land back on the login page again with an error message.
	browsertest.WaitForUpstreamLDAPLoginPageWithError(t, browser, downstreamIssuer)
}

func requestAuthorizationUsingBrowserAuthcodeFlowLDAPWithBadCredentialsAndThenGoodCredentials(t *testing.T, downstreamIssuer, downstreamAuthorizeURL, _, username, password string, _ *http.Client) {
	t.Helper()

	// Open the web browser and navigate to the downstream authorize URL.
	browser := browsertest.OpenBrowser(t)
	t.Logf("opening browser to downstream authorize URL %s", testlib.MaskTokens(downstreamAuthorizeURL))
	browser.Navigate(t, downstreamAuthorizeURL)

	// Expect to be redirected to the upstream provider and attempt to log in.
	browsertest.LoginToUpstreamLDAP(t, browser, downstreamIssuer, username, "this is the wrong password!")

	// After failing login expect to land back on the login page again with an error message.
	browsertest.WaitForUpstreamLDAPLoginPageWithError(t, browser, downstreamIssuer)

	// Already at the login page, so this time can directly submit it using the provided username and password.
	browsertest.SubmitUpstreamLDAPLoginForm(t, browser, username, password)
}

func makeAuthorizationRequestAndRequireSecurityHeaders(ctx context.Context, t *testing.T, downstreamAuthorizeURL string, httpClient *http.Client) {
	authorizeRequest, err := http.NewRequestWithContext(ctx, http.MethodGet, downstreamAuthorizeURL, nil)
	require.NoError(t, err)
	authorizeResp, err := httpClient.Do(authorizeRequest)
	require.NoError(t, err)
	body, err := io.ReadAll(authorizeResp.Body)
	require.NoError(t, err)
	require.NoError(t, authorizeResp.Body.Close())
	if authorizeResp.StatusCode >= 400 {
		// The request should not have failed, so print the response for debugging purposes.
		t.Logf("makeAuthorizationRequestAndRequireSecurityHeaders authorization response: %#v", authorizeResp)
		t.Logf("makeAuthorizationRequestAndRequireSecurityHeaders authorization response body: %q", body)
	}
	require.Less(t, authorizeResp.StatusCode, 400,
		"expected a successful authorize response, but got a response status indicating an error (see log above)")
	expectSecurityHeaders(t, authorizeResp, false)
}

func requestAuthorizationUsingCLIPasswordFlow(t *testing.T, downstreamAuthorizeURL, upstreamUsername, upstreamPassword string, httpClient *http.Client, wantErr bool) {
	t.Helper()

	ctx, cancelFunc := context.WithTimeout(context.Background(), time.Minute)
	defer cancelFunc()

	authRequest, err := http.NewRequestWithContext(ctx, http.MethodGet, downstreamAuthorizeURL, nil)
	require.NoError(t, err)

	// Set the custom username/password headers for the LDAP authorize request.
	authRequest.Header.Set("Pinniped-Username", upstreamUsername)
	authRequest.Header.Set("Pinniped-Password", upstreamPassword)

	// At this point in the test, we've already waited for the LDAPIdentityProvider to be loaded and marked healthy by
	// at least one Supervisor pod, but we can't be sure that _all_ of them have loaded the provider, so we may need
	// to retry this request multiple times until we get the expected 302 status response.
	var authResponse *http.Response
	var responseBody []byte
	testlib.RequireEventuallyWithoutError(t, func() (bool, error) {
		authResponse, err = httpClient.Do(authRequest)
		if err != nil {
			t.Logf("got authorization response with error %v", err)
			return false, nil
		}
		defer func() { _ = authResponse.Body.Close() }()
		responseBody, err = io.ReadAll(authResponse.Body)
		if err != nil {
			return false, nil
		}
		t.Logf("got authorization response with code %d (%d byte body)", authResponse.StatusCode, len(responseBody))
		if authResponse.StatusCode != http.StatusFound {
			return false, nil
		}
		return true, nil
	}, 60*time.Second, 200*time.Millisecond)

	expectSecurityHeaders(t, authResponse, true)

	// A successful authorize request results in a redirect to our localhost callback listener with an authcode param.
	require.Equalf(t, http.StatusFound, authResponse.StatusCode, "response body was: %s", string(responseBody))
	redirectLocation := authResponse.Header.Get("Location")
	require.Contains(t, redirectLocation, "127.0.0.1")
	require.Contains(t, redirectLocation, "/callback")
	if wantErr {
		require.Contains(t, redirectLocation, "error_description")
	} else {
		require.Contains(t, redirectLocation, "code=")
	}

	// Follow the redirect.
	callbackRequest, err := http.NewRequestWithContext(ctx, http.MethodGet, redirectLocation, nil)
	require.NoError(t, err)

	// Our localhost callback listener should have returned 200 OK.
	callbackResponse, err := httpClient.Do(callbackRequest)
	require.NoError(t, err)
	defer callbackResponse.Body.Close()
	require.Equal(t, http.StatusOK, callbackResponse.StatusCode)
}

func startLocalCallbackServer(t *testing.T) *localCallbackServer {
	// Handle the callback by sending the *http.Request object back through a channel.
	callbacks := make(chan *http.Request, 1)
	server := httptest.NewServer(http.HandlerFunc(func(w http.ResponseWriter, r *http.Request) {
		t.Logf("got request at localhost callback listener with method %s, URL %s, and headers: %#v",
			r.Method, testlib.MaskTokens(r.URL.String()), r.Header)

		if r.Method == http.MethodGet && r.URL.Path == "/favicon.ico" {
			// Chrome will request favicons. The favicon request will come after the authcode request.
			// 404 those requests rather than hanging on the channel send below.
			w.WriteHeader(http.StatusNotFound)
			return // keep listening for more requests
		}

		// Starting in Chrome Beta v123, Chrome will make CORS requests for GET redirects when
		// the redirect comes from an HTTPS web site running on a public IP (e.g. Okta) to a
		// private IP like this localhost listener. Respond to these CORS requests here,
		// similar to how the Pinniped CLI's localhost listener would really do it.
		if r.Method == http.MethodOptions {
			w.Header().Set("Access-Control-Allow-Origin", r.Header.Get("Origin"))
			w.Header().Set("Vary", "*") // supposed to use Vary when Access-Control-Allow-Origin is a specific host
			w.Header().Set("Access-Control-Allow-Credentials", "false")
			w.Header().Set("Access-Control-Allow-Methods", "GET, OPTIONS")
			w.Header().Set("Access-Control-Allow-Private-Network", "true")
			w.Header().Set("Access-Control-Allow-Headers", r.Header.Get("Access-Control-Request-Headers"))
			w.WriteHeader(http.StatusNoContent)
			return // keep listening for more requests
		}

		callbacks <- r
	}))
	server.URL += "/callback"
	t.Cleanup(server.Close)
	t.Cleanup(func() { close(callbacks) })
	return &localCallbackServer{Server: server, t: t, callbacks: callbacks}
}

type localCallbackServer struct {
	*httptest.Server
	t         *testing.T
	callbacks <-chan *http.Request
}

func (s *localCallbackServer) waitForCallback(timeout time.Duration) (*http.Request, error) {
	select {
	case callback := <-s.callbacks:
		return callback, nil
	case <-time.After(timeout):
		return nil, errors.New("timed out waiting for callback request")
	}
}

func doTokenExchange(
	t *testing.T,
	requestTokenExchangeAud string,
	config *oauth2.Config,
	tokenResponse *oauth2.Token,
	httpClient *http.Client,
	provider *coreosoidc.Provider,
	wantTokenExchangeResponse func(t *testing.T, status int, body string),
	previousIDTokenClaims map[string]any,
	wantIDTokenLifetime time.Duration,
) {
	ctx, cancel := context.WithTimeout(context.Background(), time.Minute)
	defer cancel()

	// Form the HTTP POST request with the parameters specified by RFC8693.
	reqBody := strings.NewReader(url.Values{
		"grant_type":           []string{"urn:ietf:params:oauth:grant-type:token-exchange"},
		"audience":             []string{requestTokenExchangeAud},
		"client_id":            []string{config.ClientID},
		"subject_token":        []string{tokenResponse.AccessToken},
		"subject_token_type":   []string{"urn:ietf:params:oauth:token-type:access_token"},
		"requested_token_type": []string{"urn:ietf:params:oauth:token-type:jwt"},
	}.Encode())
	req, err := http.NewRequestWithContext(ctx, http.MethodPost, config.Endpoint.TokenURL, reqBody)
	require.NoError(t, err)
	req.Header.Set("content-type", "application/x-www-form-urlencoded")
	if config.ClientSecret != "" {
		// We only support basic auth for dynamic clients, so use basic auth in these tests.
		req.SetBasicAuth(config.ClientID, config.ClientSecret)
	}

	resp, err := httpClient.Do(req)
	require.NoError(t, err)
	defer func() { _ = resp.Body.Close() }()

	// If a function was passed, call it, so it can make the desired assertions.
	if wantTokenExchangeResponse != nil {
		body, err := io.ReadAll(resp.Body)
		require.NoError(t, err)
		wantTokenExchangeResponse(t, resp.StatusCode, string(body))
		return // the above call should have made all desired assertions about the response, so return
	}

	// Else, want a successful response.
	require.Equal(t, resp.StatusCode, http.StatusOK)

	var respBody struct {
		AccessToken     string `json:"access_token"`
		IssuedTokenType string `json:"issued_token_type"`
		TokenType       string `json:"token_type"`
	}
	require.NoError(t, json.NewDecoder(resp.Body).Decode(&respBody))

	// Note that this validates the "aud" claim, among other things.
	var clusterVerifier = provider.Verifier(&coreosoidc.Config{ClientID: requestTokenExchangeAud})
	exchangedToken, err := clusterVerifier.Verify(ctx, respBody.AccessToken)
	require.NoError(t, err)

	var claims map[string]any
	require.NoError(t, exchangedToken.Claims(&claims))
	indentedClaims, err := json.MarshalIndent(claims, "   ", "  ")
	require.NoError(t, err)
	t.Logf("exchanged token claims:\n%s", string(indentedClaims))

	// Some claims should be identical to the previously issued ID token.
	require.Equal(t, previousIDTokenClaims["iss"], claims["iss"])
	require.Equal(t, previousIDTokenClaims["sub"], claims["sub"])
	require.Equal(t, previousIDTokenClaims["username"], claims["username"])
	require.Equal(t, previousIDTokenClaims["groups"], claims["groups"])                     // may be nil in some test cases
	require.Equal(t, previousIDTokenClaims["additionalClaims"], claims["additionalClaims"]) // may be nil in some test cases
	require.Equal(t, previousIDTokenClaims["auth_time"], claims["auth_time"])
	require.Contains(t, claims, "rat") // requested at
	require.Contains(t, claims, "iat") // issued at
	require.Contains(t, claims, "exp") // expires at
	require.Contains(t, claims, "jti") // JWT ID

	// Check the token lifetime by calculating the delta between "exp" and "iat"
	iat := getFloat64Claim(t, claims, "iat")
	exp := getFloat64Claim(t, claims, "exp")
	require.InDelta(t, wantIDTokenLifetime.Seconds(), exp-iat, 1.0,
		"actual token lifetime must be within 1 second of expectation",
	)

	// The original client ID should be preserved in the azp claim, therefore preserving this information
	// about the original source of the authorization for tracing/auditing purposes, since the "aud" claim
	// has been updated to have a new value.
	require.Equal(t, config.ClientID, claims["azp"])
}

func expectSecurityHeaders(t *testing.T, response *http.Response, expectFositeToOverrideSome bool) {
	h := response.Header

	cspHeader := h.Get("Content-Security-Policy")
	require.Contains(t, cspHeader, "script-src '") // loose assertion
	require.Contains(t, cspHeader, "style-src '")  // loose assertion
	require.Contains(t, cspHeader, "img-src data:")
	require.Contains(t, cspHeader, "connect-src *")
	require.Contains(t, cspHeader, "default-src 'none'")
	require.Contains(t, cspHeader, "frame-ancestors 'none'")

	assert.Equal(t, "DENY", h.Get("X-Frame-Options"))
	assert.Equal(t, "1; mode=block", h.Get("X-XSS-Protection"))
	assert.Equal(t, "nosniff", h.Get("X-Content-Type-Options"))
	assert.Equal(t, "no-referrer", h.Get("Referrer-Policy"))
	assert.Equal(t, "off", h.Get("X-DNS-Prefetch-Control"))
	if expectFositeToOverrideSome {
		assert.Equal(t, "no-store", h.Get("Cache-Control"))
	} else {
		assert.Equal(t, "no-cache,no-store,max-age=0,must-revalidate", h.Get("Cache-Control"))
	}
	assert.Equal(t, "no-cache", h.Get("Pragma"))
	assert.Equal(t, "0", h.Get("Expires"))
}<|MERGE_RESOLUTION|>--- conflicted
+++ resolved
@@ -322,116 +322,7 @@
 		regexp.QuoteMeta("&sub=") + ".+" +
 		"$"
 
-<<<<<<< HEAD
-	// These tests attempt to exercise the entire login and refresh flow of the Supervisor for various cases.
-	// They do not use the Pinniped CLI as the client, which allows them to exercise the Supervisor as an
-	// OIDC provider in ways that the CLI might not use. Similar tests exist using the CLI in e2e_test.go.
-	//
-	// Each of these tests perform the following flow:
-	// 1. Configure an IDP CR.
-	// 2. Create a FederationDomain with TLS configured and wait for its JWKS endpoint to be available.
-	// 3. Call the authorization endpoint and log in as a specific user.
-	//    Note that these tests do not use form_post response type (which is tested by e2e_test.go).
-	// 4. Listen on a local callback server for the authorization redirect, and assert that it was success or failure.
-	// 5. Call the token endpoint to exchange the authcode.
-	// 6. Call the token endpoint to perform the RFC8693 token exchange for the cluster-scoped ID token.
-	// 7. Potentially edit the refresh session data or IDP settings before the refresh.
-	// 8. Call the token endpoint to perform a refresh, and expect it to succeed.
-	// 9. Call the token endpoint again to perform another RFC8693 token exchange for the cluster-scoped ID token,
-	//    this time using the recently refreshed tokens when submitting the request.
-	// 10. Potentially edit the refresh session data or IDP settings again, this time in such a way that the next
-	//     refresh should fail. If done, then perform one more refresh and expect failure.
-	tests := []struct {
-		name string
-
-		// This required function might choose to skip the test case, for example if the LDAP server is not
-		// available for an LDAP test.
-		maybeSkip func(t *testing.T)
-
-		// This required function should configure an IDP CR. It should also wait for it to be ready and schedule
-		// its cleanup. Return the name of the IDP CR.
-		createIDP func(t *testing.T) string
-
-		// Optionally specify the identityProviders part of the FederationDomain's spec by returning it from this function.
-		// Also return the displayName of the IDP that should be used during authentication (or empty string for no IDP name in the auth request).
-		// This function takes the name of the IDP CR which was returned by createIDP() as as argument.
-		federationDomainIDPs func(t *testing.T, idpName string) (idps []supervisorconfigv1alpha1.FederationDomainIdentityProvider, useIDPDisplayName string)
-
-		// Optionally create an OIDCClient CR for the test to use. Return the client ID and client secret for the
-		// test to use. When not set, the test will default to using the "pinniped-cli" static client with no secret.
-		// When a client secret is returned, it will be used for authcode exchange, refresh requests, and RFC8693
-		// token exchanges for cluster-scoped tokens (client secrets are not needed in authorization requests).
-		createOIDCClient func(t *testing.T, callbackURL string) (string, string)
-
-		// Optionally return the username and password for the test to use when logging in. This username/password
-		// will be passed to requestAuthorization(), or empty strings will be passed to indicate that the defaults
-		// should be used. If there is any cleanup required, then this function should also schedule that cleanup.
-		testUser func(t *testing.T) (string, string)
-
-		// This required function should call the authorization endpoint using the given URL and also perform whatever
-		// interactions are needed to log in as the user.
-		requestAuthorization func(t *testing.T, downstreamIssuer, downstreamAuthorizeURL, downstreamCallbackURL, username, password string, httpClient *http.Client)
-
-		// This string will be used as the requested audience in the RFC8693 token exchange for
-		// the cluster-scoped ID token. When it is not specified, a default string will be used.
-		requestTokenExchangeAud string
-
-		// The scopes to request from the authorization endpoint. Defaults will be used when not specified.
-		downstreamScopes []string
-		// The scopes to want granted from the authorization endpoint. Defaults to the downstreamScopes value when not,
-		// specified, i.e. by default it expects that all requested scopes were granted.
-		wantDownstreamScopes []string
-
-		// When we want the localhost callback to have never happened, then the flow will stop there. The login was
-		// unable to finish so there is nothing to assert about what should have happened with the callback, and there
-		// won't be any error sent to the callback either. This would happen, for example, when the user fails to log
-		// in at the LDAP/AD login page, because then they would be redirected back to that page again, instead of
-		// getting a callback success/error redirect.
-		wantLocalhostCallbackToNeverHappen bool
-
-		// The expected ID token subject claim value as a regexp, for the original ID token and the refreshed ID token.
-		wantDownstreamIDTokenSubjectToMatch string
-		// The expected ID token username claim value as a regexp, for the original ID token and the refreshed ID token.
-		// This function should return an empty string when there should be no username claim in the ID tokens.
-		wantDownstreamIDTokenUsernameToMatch func(username string) string
-		// The expected ID token groups claim value, for the original ID token and the refreshed ID token.
-		wantDownstreamIDTokenGroups []string
-		// The expected ID token additional claims, which will be nested under claim "additionalClaims",
-		// for the original ID token and the refreshed ID token.
-		wantDownstreamIDTokenAdditionalClaims map[string]any
-		// The expected ID token lifetime, as calculated by token claim 'exp' subtracting token claim 'iat'.
-		// ID tokens issued through authcode exchange or token refresh should have the configured lifetime (or default if not configured).
-		// ID tokens issued through a token exchange should have the default lifetime.
-		wantDownstreamIDTokenLifetime *time.Duration
-
-		// Want the authorization endpoint to redirect to the callback with this error type.
-		// The rest of the flow will be skipped since the initial authorization failed.
-		wantAuthorizationErrorType string
-		// Want the authorization endpoint to redirect to the callback with this error description.
-		// Should be used with wantAuthorizationErrorType.
-		wantAuthorizationErrorDescription string
-
-		// Optionally want to the authcode exchange at the token endpoint to fail. The rest of the flow will be
-		// skipped since the authcode exchange failed.
-		wantAuthcodeExchangeError string
-
-		// Optionally make all required assertions about the response of the RFC8693 token exchange for
-		// the cluster-scoped ID token, given the http response status and response body from the token endpoint.
-		// When this is not specified then the appropriate default assertions for a successful exchange are made.
-		// Even if this expects failures, the rest of the flow will continue.
-		wantTokenExchangeResponse func(t *testing.T, status int, body string)
-
-		// Optionally edit the refresh session data between the initial login and the first refresh,
-		// which is still expected to succeed after these edits. Returns the group memberships expected after the
-		// refresh is performed.
-		editRefreshSessionDataWithoutBreaking func(t *testing.T, sessionData *psession.PinnipedSession, idpName, username string) []string
-		// Optionally either revoke the user's session on the upstream provider, or manipulate the user's session
-		// data in such a way that it should cause the next upstream refresh attempt to fail.
-		breakRefreshSessionData func(t *testing.T, sessionData *psession.PinnipedSession, idpName, username string)
-	}{
-=======
 	tests := []*supervisorLoginTestcase{
->>>>>>> 8ac2dc2e
 		{
 			name:      "oidc with default username and groups claim settings",
 			maybeSkip: skipNever,
@@ -2345,9 +2236,6 @@
 	}
 }
 
-<<<<<<< HEAD
-func wantGroupsInAdditionalClaimsIfGroupsExist(additionalClaims map[string]any, wantGroupsAdditionalClaimName string, wantGroups []string) map[string]any {
-=======
 func supervisorLoginGithubTestcases(
 	env *testlib.TestEnv,
 	clientID string,
@@ -2505,7 +2393,6 @@
 }
 
 func wantGroupsInAdditionalClaimsIfGroupsExist(additionalClaims map[string]interface{}, wantGroupsAdditionalClaimName string, wantGroups []string) map[string]interface{} {
->>>>>>> 8ac2dc2e
 	if len(wantGroups) > 0 {
 		var wantGroupsAnyType []any
 		for _, group := range wantGroups {
@@ -2726,13 +2613,8 @@
 	}
 
 	// Create the downstream FederationDomain and expect it to go into the appropriate status condition.
-<<<<<<< HEAD
-	downstream := testlib.CreateTestFederationDomain(ctx, t,
+	federationDomain := testlib.CreateTestFederationDomain(ctx, t,
 		supervisorconfigv1alpha1.FederationDomainSpec{
-=======
-	federationDomain := testlib.CreateTestFederationDomain(ctx, t,
-		configv1alpha1.FederationDomainSpec{
->>>>>>> 8ac2dc2e
 			Issuer:            issuerURL.String(),
 			TLS:               &supervisorconfigv1alpha1.FederationDomainTLSSpec{SecretName: certSecret.Name},
 			IdentityProviders: fdIDPSpec,
