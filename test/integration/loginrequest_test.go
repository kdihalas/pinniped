--- conflicted
+++ resolved
@@ -7,11 +7,8 @@
 
 import (
 	"context"
-<<<<<<< HEAD
 	"encoding/json"
 	"net/http"
-=======
->>>>>>> 0d667466
 	"os"
 	"testing"
 	"time"
