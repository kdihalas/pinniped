--- conflicted
+++ resolved
@@ -249,19 +249,14 @@
 		`, clusterCAData, clusterServer, command, pinnipedEndpoint, pinnipedCABundle, namespace, token)
 }
 
-<<<<<<< HEAD
 func newCredentialIssuerConfig(
 	name,
 	//nolint: unparam // Pass in the namespace even if it is always the same in practice
 	namespace,
 	server,
 	certificateAuthorityData string,
-) *crdpinnipedv1alpha1.CredentialIssuerConfig {
-	return &crdpinnipedv1alpha1.CredentialIssuerConfig{
-=======
-func newCredentialIssuerConfig(server, certificateAuthorityData string) *configv1alpha1.CredentialIssuerConfig {
+) *configv1alpha1.CredentialIssuerConfig {
 	return &configv1alpha1.CredentialIssuerConfig{
->>>>>>> 86e1c99d
 		TypeMeta: metav1.TypeMeta{
 			Kind:       "CredentialIssuerConfig",
 			APIVersion: configv1alpha1.SchemeGroupVersion.String(),
