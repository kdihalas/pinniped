--- conflicted
+++ resolved
@@ -908,12 +908,8 @@
 			idpsDiscoveryResponse: here.Docf(`{
 				"pinniped_identity_providers": [
 					{"name": "some-ldap-idp", "type": "ldap"},
-<<<<<<< HEAD
-					{"name": "some-oidc-idp", "type": "oidc"},
+					{"name": "some-oidc-idp", "type": "oidc", "flows": ["flow1", "flow2"]},
 					{"name": "some-github-idp", "type": "github"}
-=======
-					{"name": "some-oidc-idp", "type": "oidc", "flows": ["flow1", "flow2"]}
->>>>>>> 3fe3cf71
 				]
 			}`),
 			wantLogs: func(issuerCABundle string, issuerURL string) []string {
@@ -932,11 +928,7 @@
 			wantStderr: func(issuerCABundle string, issuerURL string) testutil.RequireErrorStringFunc {
 				return testutil.WantExactErrorString(`Error: multiple Supervisor upstream identity providers were found, ` +
 					`so the --upstream-identity-provider-name/--upstream-identity-provider-type flags must be specified. ` +
-<<<<<<< HEAD
-					`Found these upstreams: [{"name":"some-ldap-idp","type":"ldap"},{"name":"some-oidc-idp","type":"oidc"},{"name":"some-github-idp","type":"github"}]` + "\n")
-=======
-					`Found these upstreams: [{"name":"some-ldap-idp","type":"ldap"},{"name":"some-oidc-idp","type":"oidc","flows":["flow1","flow2"]}]` + "\n")
->>>>>>> 3fe3cf71
+					`Found these upstreams: [{"name":"some-ldap-idp","type":"ldap"},{"name":"some-oidc-idp","type":"oidc","flows":["flow1","flow2"]},{"name":"some-github-idp","type":"github"}]` + "\n")
 			},
 		},
 		{
